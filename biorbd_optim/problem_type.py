from casadi import MX, vertcat, Function

from .dynamics import Dynamics
from .mapping import BidirectionalMapping, Mapping
from .plot import CustomPlot


class ProblemType:
    """
    Includes methods suitable for several situations
    """

    @staticmethod
    def torque_driven(nlp):
        """
        Names states (nlp.x) and controls (nlp.u) and gives size to (nlp.nx) and (nlp.nu).
        Works with torques but without muscles, must be used with dynamics without contacts.
        :param nlp: An instance of the OptimalControlProgram class.
        """
        ProblemType.__configure_torque_driven(nlp)

        symbolic_states = MX.sym("x", nlp["nx"], 1)
        symbolic_controls = MX.sym("u", nlp["nu"], 1)
        nlp["dynamics_func"] = Function(
            "ForwardDyn",
            [symbolic_states, symbolic_controls],
            [Dynamics.forward_dynamics_torque_driven(symbolic_states, symbolic_controls, nlp)],
            ["x", "u"],
            ["xdot"],
        ).expand()  # .map(nlp["ns"], "thread", 2)

    @staticmethod
    def torque_driven_with_contact(nlp):
        """
        Names states (nlp.x) and controls (nlp.u) and gives size to (nlp.nx) and (nlp.nu).
        Works with torques, without muscles, must be used with dynamics with contacts.
        :param nlp: An OptimalControlProgram class.
        """

        ProblemType.__configure_torque_driven(nlp)

        symbolic_states = MX.sym("x", nlp["nx"], 1)
        symbolic_controls = MX.sym("u", nlp["nu"], 1)
        nlp["dynamics_func"] = Function(
            "ForwardDyn",
            [symbolic_states, symbolic_controls],
            [Dynamics.forward_dynamics_torque_driven_with_contact(symbolic_states, symbolic_controls, nlp)],
            ["x", "u"],
            ["xdot"],
        ).expand()  # .map(nlp["ns"], "thread", 2)

        nlp["contact_forces_func"] = Function(
            "contact_forces_func",
            [symbolic_states, symbolic_controls],
            [Dynamics.forces_from_forward_dynamics_with_contact(symbolic_states, symbolic_controls, nlp)],
            ["x", "u"],
            ["contact_forces"],
        ).expand()
        ProblemType.__configure_contact(nlp)

    @staticmethod
    def __configure_torque_driven(nlp):
        """
        Configures common settings for torque driven problems with and without contacts.
        :param nlp: An OptimalControlProgram class.
        """
        if nlp["q_mapping"] is None:
            nlp["q_mapping"] = BidirectionalMapping(
                Mapping(range(nlp["model"].nbQ())), Mapping(range(nlp["model"].nbQ()))
            )
        if nlp["q_dot_mapping"] is None:
            nlp["q_dot_mapping"] = BidirectionalMapping(
                Mapping(range(nlp["model"].nbQdot())), Mapping(range(nlp["model"].nbQdot()))
            )
        if nlp["tau_mapping"] is None:
            nlp["tau_mapping"] = BidirectionalMapping(
                Mapping(range(nlp["model"].nbGeneralizedTorque())), Mapping(range(nlp["model"].nbGeneralizedTorque()))
            )

        dof_names = nlp["model"].nameDof()
        q = MX()
        q_dot = MX()
        for i in nlp["q_mapping"].reduce.map_idx:
            q = vertcat(q, MX.sym("Q_" + dof_names[i].to_string(), 1, 1))
        for i in nlp["q_dot_mapping"].reduce.map_idx:
            q_dot = vertcat(q_dot, MX.sym("Qdot_" + dof_names[i].to_string(), 1, 1))
        nlp["x"] = vertcat(q, q_dot)

        u = MX()
        for i in nlp["tau_mapping"].reduce.map_idx:
            u = vertcat(u, MX.sym("Tau_" + dof_names[i].to_string(), 1, 1))
        nlp["u"] = u
        nlp["nx"] = nlp["x"].rows()
        nlp["nu"] = nlp["u"].rows()

        nlp["nbQ"] = nlp["q_mapping"].reduce.len
        nlp["nbQdot"] = nlp["q_dot_mapping"].reduce.len
        nlp["nbTau"] = nlp["tau_mapping"].reduce.len

        nlp["var_states"] = {"q": nlp["q_mapping"].reduce.len, "q_dot": nlp["q_dot_mapping"].reduce.len}
        nlp["var_controls"] = {"tau": nlp["tau_mapping"].reduce.len}

    @staticmethod
    def __configure_contact(nlp):
        nlp["nbContact"] = nlp["model"].nbContacts()
        contact_names = [n.to_string() for n in nlp["model"].contactNames()]
        plot_mappings = nlp["plot_mappings"]["contact_forces"] if "contact_forces" in nlp["plot_mappings"] else None
        nlp["custom_plots"] = {
            "contact_forces": CustomPlot(
                nlp["nbContact"], nlp["contact_forces_func"], legend=contact_names, phase_mappings=plot_mappings
            )
        }

    @staticmethod
    def muscle_activations_and_torque_driven(nlp):
        """
        Names states (nlp.x) and controls (nlp.u) and gives size to (nlp.nx) and (nlp.nu).
        Works with torques and muscles.
        :param nlp: An OptimalControlProgram class.
        """
        ProblemType.__configure_torque_driven(nlp)

        u = MX()
        nlp["nbMuscle"] = nlp["model"].nbMuscles()
        muscle_names = nlp["model"].muscleNames()
        for i in range(nlp["nbMuscle"]):
            u = vertcat(u, MX.sym("Muscle_" + muscle_names[i].to_string() + "_activation"))
        nlp["u"] = vertcat(nlp["u"], u)
        nlp["nu"] = nlp["u"].rows()

        nlp["var_controls"]["muscles"] = nlp["nbMuscle"]

        symbolic_states = MX.sym("x", nlp["nx"], 1)
        symbolic_controls = MX.sym("u", nlp["nu"], 1)
        nlp["dynamics_func"] = Function(
            "ForwardDyn",
            [symbolic_states, symbolic_controls],
            [Dynamics.forward_dynamics_torque_muscle_driven(symbolic_states, symbolic_controls, nlp)],
            ["x", "u"],
            ["xdot"],
        ).expand()  # .map(nlp["ns"], "thread", 2)

    @staticmethod
    def muscle_excitations_and_torque_driven(nlp):
        """
        Names states (nlp.x) and controls (nlp.u) and gives size to (nlp.nx) and (nlp.nu).
        Works with torques and muscles.
        :param nlp: An OptimalControlProgram class.
        """
        ProblemType.__configure_torque_driven(nlp)

        u = MX()
        x = MX()
        nlp["nbMuscle"] = nlp["model"].nbMuscles()
        muscle_names = nlp["model"].muscleNames()
        for i in range(nlp["nbMuscle"]):
            u = vertcat(u, MX.sym("Muscle_" + muscle_names[i].to_string() + "_excitation"))
            x = vertcat(x, MX.sym("Muscle_" + muscle_names[i].to_string() + "_activation"))
        nlp["u"] = vertcat(nlp["u"], u)
        nlp["x"] = vertcat(nlp["x"], x)
        nlp["nu"] = nlp["u"].rows()
        nlp["nx"] = nlp["x"].rows()

        nlp["var_states"]["muscles"] = nlp["nbMuscle"]
        nlp["var_controls"]["muscles"] = nlp["nbMuscle"]

        symbolic_states = MX.sym("x", nlp["nx"], 1)
        symbolic_controls = MX.sym("u", nlp["nu"], 1)
        nlp["dynamics_func"] = Function(
            "ForwardDyn",
            [symbolic_states, symbolic_controls],
            [Dynamics.forward_dynamics_muscle_excitations_and_torque_driven(symbolic_states, symbolic_controls, nlp)],
            ["x", "u"],
            ["xdot"],
        ).expand()  # .map(nlp["ns"], "thread", 2)

    @staticmethod
    def muscles_and_torque_driven_with_contact(nlp):
        """
        Names states (nlp.x) and controls (nlp.u) and gives size to (nlp.nx) and (nlp.nu).
        Works with torques and muscles.
        :param nlp: An OptimalControlProgram class.
        """
        ProblemType.__configure_torque_driven(nlp)

        u = MX()
        nlp["nbMuscle"] = nlp["model"].nbMuscles()
        muscle_names = nlp["model"].muscleNames()
        for i in range(nlp["nbMuscle"]):
            u = vertcat(u, MX.sym("Muscle_" + muscle_names[i].to_string() + "_activation"))
        nlp["u"] = vertcat(nlp["u"], u)
        nlp["nu"] = nlp["u"].rows()

        nlp["var_controls"]["muscles"] = nlp["nbMuscle"]

        symbolic_states = MX.sym("x", nlp["nx"], 1)
        symbolic_controls = MX.sym("u", nlp["nu"], 1)
        nlp["dynamics_func"] = Function(
            "ForwardDyn",
            [symbolic_states, symbolic_controls],
            [Dynamics.forward_dynamics_torque_muscle_driven_with_contact(symbolic_states, symbolic_controls, nlp)],
            ["x", "u"],
            ["xdot"],
        ).expand()  # .map(nlp["ns"], "thread", 2)

        nlp["contact_forces_func"] = Function(
            "contact_forces_func",
            [symbolic_states, symbolic_controls],
            [
                Dynamics.forces_from_forward_dynamics_torque_muscle_driven_with_contact(
                    symbolic_states, symbolic_controls, nlp
                )
            ],
            ["x", "u"],
            ["contact_forces"],
<<<<<<< HEAD
        ).expand()
=======
        ).expand()
        ProblemType.__configure_contact(nlp)
>>>>>>> 9cb68bd1
<|MERGE_RESOLUTION|>--- conflicted
+++ resolved
@@ -213,9 +213,5 @@
             ],
             ["x", "u"],
             ["contact_forces"],
-<<<<<<< HEAD
         ).expand()
-=======
-        ).expand()
-        ProblemType.__configure_contact(nlp)
->>>>>>> 9cb68bd1
+        ProblemType.__configure_contact(nlp)