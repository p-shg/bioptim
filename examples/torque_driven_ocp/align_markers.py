--- conflicted
+++ resolved
@@ -40,16 +40,9 @@
         dynamics.add(DynamicsType.TORQUE_DRIVEN)
 
     # Constraints
-<<<<<<< HEAD
-    constraints = (
-        {"type": Constraint.ALIGN_MARKERS, "instant": Instant.START, "first_marker_idx": 0, "second_marker_idx": 1},
-        {"type": Constraint.ALIGN_MARKERS, "instant": Instant.END, "first_marker_idx": 0, "second_marker_idx": 2},
-    )
-=======
     constraints = ConstraintList()
     constraints.add(Constraint.ALIGN_MARKERS, instant=Instant.START, first_marker_idx=0, second_marker_idx=1)
     constraints.add(Constraint.ALIGN_MARKERS, instant=Instant.END, first_marker_idx=0, second_marker_idx=2)
->>>>>>> d162f6f8
 
     # Path constraint
     x_bounds = BoundsList()
@@ -64,18 +57,11 @@
     x_init.add([0] * (biorbd_model.nbQ() + biorbd_model.nbQdot()))
 
     # Define control path constraint
-<<<<<<< HEAD
-    U_bounds = Bounds(
-        [torque_min] * biorbd_model.nbGeneralizedTorque(), [torque_max] * biorbd_model.nbGeneralizedTorque()
-    )
-    U_init = InitialConditions([torque_init] * biorbd_model.nbGeneralizedTorque())
-=======
     u_bounds = BoundsList()
     u_bounds.add([[tau_min] * biorbd_model.nbGeneralizedTorque(), [tau_max] * biorbd_model.nbGeneralizedTorque()])
 
     u_init = InitialConditionsList()
     u_init.add([tau_init] * biorbd_model.nbGeneralizedTorque())
->>>>>>> d162f6f8
 
     # ------------- #
 
