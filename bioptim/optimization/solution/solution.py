--- conflicted
+++ resolved
@@ -182,14 +182,9 @@
             self.phases_dt = OptimizationVectorHelper.extract_phase_dt(ocp, vector)
             self._stepwise_times = OptimizationVectorHelper.extract_step_times(ocp, vector)
 
-<<<<<<< HEAD
             x, u, p, a = self.ocp.vector_layout.unstack_to_dicts(vector)
             # x, u, p, a = OptimizationVectorHelper.to_dictionaries(ocp, vector)
-=======
-            x, u, p, a = OptimizationVectorHelper.to_dictionaries(ocp, vector)
             u = OptimizationVectorHelper.control_duplication(u, ocp.nlp)
->>>>>>> c330061c
-
             self._decision_states = SolutionData.from_scaled(ocp, x, "x")
             self._stepwise_controls = SolutionData.from_scaled(ocp, u, "u")
             self._parameters = SolutionData.from_scaled(ocp, p, "p")
