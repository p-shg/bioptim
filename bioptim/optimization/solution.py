from typing import Any
from copy import deepcopy

import numpy as np
from scipy import interpolate as sci_interp
from scipy.interpolate import interp1d
from casadi import vertcat, DM, Function, MX, horzcat
from matplotlib import pyplot as plt

from ..limits.objective_functions import ObjectiveFcn
from ..limits.path_conditions import InitialGuess, InitialGuessList
from ..misc.enums import (
    ControlType,
    CostType,
    Shooting,
    InterpolationType,
    SolverType,
    SolutionIntegrator,
    Node,
    QuadratureRule,
)
from ..misc.utils import check_version
from ..optimization.non_linear_program import NonLinearProgram
from ..optimization.optimization_variable import OptimizationVariableList, OptimizationVariable
from ..optimization.optimization_vector import OptimizationVectorHelper
from ..dynamics.ode_solver import OdeSolver
from ..interfaces.solve_ivp_interface import solve_ivp_interface, solve_ivp_bioptim_interface
from ..interfaces.biorbd_model import BiorbdModel


class Solution:
    """
    Data manipulation, graphing and storage

    Attributes
    ----------
    ocp: SimplifiedOCP
        The OCP simplified
    ns: list
        The number of shooting point for each phase
    is_interpolated: bool
        If the current structure is interpolated
    is_integrated: bool
        If the current structure is integrated
    is_merged: bool
        If the phases were merged
    vector: np.ndarray
        The data in the vector format
    _cost: float
        The value of the cost function
    constraints: list
        The values of the constraint
    lam_g: list
        The Lagrange multiplier of the constraints
    lam_p: list
        The Lagrange multiplier of the parameters
    lam_x: list
        The Lagrange multiplier of the states and controls
    inf_pr: list
        The unscaled constraint violation at each iteration
    inf_du: list
        The scaled dual infeasibility at each iteration
    solver_time_to_optimize: float
        The total time to solve the program
    iterations: int
        The number of iterations that were required to solve the program
    status: int
        Optimization success status (Ipopt: 0=Succeeded, 1=Failed)
    _states: list
        The data structure that holds the states
    _controls: list
        The data structure that holds the controls
    parameters: dict
        The data structure that holds the parameters
    _stochastic_variables: list
        The data structure that holds the stochastic variables
    _integrated_values: list
        The data structure that holds the update values
    phase_time: list
        The total time for each phases

    Methods
    -------
    copy(self, skip_data: bool = False) -> Any
        Create a deepcopy of the Solution
    @property
    states(self) -> list | dict
        Returns the state scaled and unscaled in list if more than one phases, otherwise it returns the only dict
    @property
    states_scaled_no_intermediate(self) -> list | dict
        Returns the state scaled in list if more than one phases, otherwise it returns the only dict
        and removes the intermediate states scaled if Collocation solver is used
    @property
    states_no_intermediate(self) -> list | dict
        Returns the state unscaled in list if more than one phases, otherwise it returns the only dict
        and removes the intermediate states unscaled if Collocation solver is used
    @property
    controls(self) -> list | dict
        Returns the controls scaled and unscaled in list if more than one phases, otherwise it returns the only dict
    integrate(self, shooting_type: Shooting = Shooting.MULTIPLE, keep_intermediate_points: bool = True,
              merge_phases: bool = False, continuous: bool = True) -> Solution
        Integrate the states unscaled
    interpolate(self, n_frames: int | list | tuple) -> Solution
        Interpolate the states unscaled
    merge_phases(self) -> Solution
        Get a data structure where all the phases are merged into one
    _merge_phases(self, skip_states: bool = False, skip_controls: bool = False) -> tuple
        Actually performing the phase merging
    _complete_control(self)
        Controls don't necessarily have dimensions that matches the states. This method aligns them
    graphs(self, automatically_organize: bool, show_bounds: bool,
           show_now: bool, shooting_type: Shooting)
        Show the graphs of the simulation
    animate(self, n_frames: int = 0, show_now: bool = True, **kwargs: Any) -> None | list
        Animate the simulation
    print(self, cost_type: CostType = CostType.ALL)
        Print the objective functions and/or constraints to the console
    """

    class SimplifiedOptimizationVariable:
        """
        Simplified version of OptimizationVariable (compatible with pickle)
        """

        def __init__(self, other: OptimizationVariable):
            self.name = other.name
            self.index = other.index
            self.mapping = other.mapping

        def __len__(self):
            return len(self.index)

    class SimplifiedOptimizationVariableList:
        """
        Simplified version of OptimizationVariableList (compatible with pickle)
        """

        def __init__(self, other: OptimizationVariableList):
            self.elements = []
            if isinstance(other, Solution.SimplifiedOptimizationVariableList):
                self.shape = other.shape
            else:
                self.shape = other.cx_start.shape[0]
            for elt in other:
                self.append(other[elt])

        def __getitem__(self, item):
            if isinstance(item, int):
                return self.elements[item]
            elif isinstance(item, str):
                for elt in self.elements:
                    if item == elt.name:
                        return elt
                raise KeyError(f"{item} is not in the list")
            else:
                raise ValueError("OptimizationVariableList can be sliced with int or str only")

        def append(self, other: OptimizationVariable):
            self.elements.append(Solution.SimplifiedOptimizationVariable(other))

        def __contains__(self, item):
            for elt in self.elements:
                if item == elt.name:
                    return True
            else:
                return False

        def keys(self):
            return [elt.name for elt in self]

        def __len__(self):
            return len(self.elements)

        def __iter__(self):
            self._iter_idx = 0
            return self

        def __next__(self):
            self._iter_idx += 1
            if self._iter_idx > len(self):
                raise StopIteration
            return self[self._iter_idx - 1].name

    class SimplifiedNLP:
        """
        A simplified version of the NonLinearProgram structure (compatible with pickle)

        Attributes
        ----------
        control_type: ControlType
            The control type for the current nlp
        dynamics: list[OdeSolver]
            All the dynamics for each of the node of the phase
        g: list[list[Constraint]]
            All the constraints at each of the node of the phase
        J: list[list[Objective]]
            All the objectives at each of the node of the phase
        model: BioModel
            A reference to the biorbd BioModel
        variable_mappings: dict
            All the BiMapping of the states and controls
        ode_solver: OdeSolverBase
            The number of finite element of the RK
        ns: int
            The number of shooting points
        """

        def __init__(self, nlp: NonLinearProgram):
            """
            Parameters
            ----------
            nlp: NonLinearProgram
                A reference to the NonLinearProgram to strip
            """

            self.tf = nlp.tf
            self.phase_idx = nlp.phase_idx
            self.use_states_from_phase_idx = nlp.use_states_from_phase_idx
            self.use_controls_from_phase_idx = nlp.use_controls_from_phase_idx
            self.model = nlp.model
            self.time_cx = nlp.time_cx
            self.states = nlp.states
            self.states_dot = nlp.states_dot
            self.controls = nlp.controls
            self.stochastic_variables = nlp.stochastic_variables
            self.integrated_values = nlp.integrated_values
            self.dynamics = nlp.dynamics
            self.dynamics_func = nlp.dynamics_func
            self.ode_solver = nlp.ode_solver
            self.variable_mappings = nlp.variable_mappings
            self.control_type = nlp.control_type
            self.J = nlp.J
            self.J_internal = nlp.J_internal
            self.g = nlp.g
            self.g_internal = nlp.g_internal
            self.g_implicit = nlp.g_implicit
            self.ns = nlp.ns
            self.parameters = nlp.parameters
            self.x_scaling = nlp.x_scaling
            self.u_scaling = nlp.u_scaling
            self.s_scaling = nlp.s_scaling
            self.assume_phase_dynamics = nlp.assume_phase_dynamics

    class SimplifiedOCP:
        """
        A simplified version of the NonLinearProgram structure (compatible with pickle)

        Attributes
        ----------
        g: list
            Constraints that are not phase dependent (mostly parameters and continuity constraints)
        J: list
            Objective values that are not phase dependent (mostly parameters)
        nlp: NLP
            All the phases of the ocp
        phase_transitions: list[PhaseTransition]
            The list of transition constraint between phases
        prepare_plots: Callable
            The function to call to prepare the PlotOCP
        The variable optimization holder
        """

        def __init__(self, ocp):
            """
            Parameters
            ----------
            ocp: OptimalControlProgram
                A reference to the ocp to strip
            """

            self.nlp = [Solution.SimplifiedNLP(nlp) for nlp in ocp.nlp]
            self.parameters = ocp.parameters
            self.n_phases = len(self.nlp)
            self.J = ocp.J
            self.J_internal = ocp.J_internal
            self.g = ocp.g
            self.g_internal = ocp.g_internal
            self.g_implicit = ocp.g_implicit
            self.phase_transitions = ocp.phase_transitions
            self.prepare_plots = ocp.prepare_plots
            self.time_phase_mapping = ocp.time_phase_mapping
            self.assume_phase_dynamics = ocp.assume_phase_dynamics
            self.n_threads = ocp.n_threads

    def __init__(self, ocp, sol: dict | list | tuple | np.ndarray | DM | None):
        """
        Parameters
        ----------
        ocp: OptimalControlProgram
            A reference to the ocp to strip
        sol: dict | list | tuple | np.ndarray | DM | None
            The values of a solution
        """

        self.ocp = Solution.SimplifiedOCP(ocp) if ocp else None
        self.ns = [nlp.ns for nlp in self.ocp.nlp]

        # Current internal state of the data
        self.is_interpolated = False
        self.is_integrated = False
        self.is_merged = False
        self.recomputed_time_steps = False

        self.vector = None
        self._cost = None
        self.constraints = None
        self._detailed_cost = None

        self.lam_g = None
        self.lam_p = None
        self.lam_x = None
        self.inf_pr = None
        self.inf_du = None
        self.solver_time_to_optimize = None
        self.real_time_to_optimize = None
        self.iterations = None
        self.status = None
        self._time_vector = None

        # Extract the data now for further use
        self._states = {}
        self._controls = {}
        self.parameters = {}
        self._stochastic_variables = {}
        self._integrated_values = {}
        self.phase_time = []

        def get_integrated_values(states, controls, parameters, stochastic_variables):
            integrated_values_num = [{} for _ in self.ocp.nlp]
            for i_phase, nlp in enumerate(self.ocp.nlp):
                nlp.states.node_index = 0
                nlp.controls.node_index = 0
                nlp.parameters.node_index = 0
                nlp.stochastic_variables.node_index = 0
                for key in nlp.integrated_values:
                    states_cx = nlp.states.cx_start
                    controls_cx = nlp.controls.cx_start
                    stochastic_variables_cx = nlp.stochastic_variables.cx_start
                    integrated_values_cx = nlp.integrated_values[key].cx_start

                    states_num = np.array([])
                    for key_tempo in states[i_phase].keys():
                        states_num = np.concatenate((states_num, states[i_phase][key_tempo][:, 0]))

                    controls_num = np.array([])
                    for key_tempo in controls[i_phase].keys():
                        controls_num = np.concatenate((controls_num, controls[i_phase][key_tempo][:, 0]))

                    stochastic_variables_num = np.array([])
                    for key_tempo in stochastic_variables[i_phase].keys():
                        stochastic_variables_num = np.concatenate(
                            (stochastic_variables_num, stochastic_variables[i_phase][key_tempo][:, 0])
                        )

                    for i_node in range(1, nlp.ns):
                        nlp.states.node_index = i_node
                        nlp.controls.node_index = i_node
                        nlp.stochastic_variables.node_index = i_node
                        nlp.integrated_values.node_index = i_node

                        states_cx = vertcat(states_cx, nlp.states.cx_start)
                        controls_cx = vertcat(controls_cx, nlp.controls.cx_start)
                        stochastic_variables_cx = vertcat(stochastic_variables_cx, nlp.stochastic_variables.cx_start)
                        integrated_values_cx = vertcat(integrated_values_cx, nlp.integrated_values[key].cx_start)
                        states_num_tempo = np.array([])
                        for key_tempo in states[i_phase].keys():
                            states_num_tempo = np.concatenate((states_num_tempo, states[i_phase][key_tempo][:, i_node]))
                        states_num = vertcat(states_num, states_num_tempo)

                        controls_num_tempo = np.array([])
                        for key_tempo in controls[i_phase].keys():
                            controls_num_tempo = np.concatenate(
                                (controls_num_tempo, controls[i_phase][key_tempo][:, i_node])
                            )
                        controls_num = vertcat(controls_num, controls_num_tempo)

                        stochastic_variables_num_tempo = np.array([])
                        if len(stochastic_variables[i_phase]) > 0:
                            for key_tempo in stochastic_variables[i_phase].keys():
                                stochastic_variables_num_tempo = np.concatenate(
                                    (
                                        stochastic_variables_num_tempo,
                                        stochastic_variables[i_phase][key_tempo][:, i_node],
                                    )
                                )
                            stochastic_variables_num = vertcat(stochastic_variables_num, stochastic_variables_num_tempo)

                    time_tempo = np.array([])
                    parameters_tempo = np.array([])
                    if len(parameters) > 0:
                        for key_tempo in parameters[i_phase].keys():
                            parameters_tempo = np.concatenate((parameters_tempo, parameters[i_phase][key_tempo]))
                    casadi_func = Function(
                        "integrate_values",
                        [nlp.time_cx, states_cx, controls_cx, nlp.parameters.cx_start, stochastic_variables_cx],
                        [integrated_values_cx],
                    )
                    integrated_values_this_time = casadi_func(
                        time_tempo, states_num, controls_num, parameters_tempo, stochastic_variables_num
                    )
                    nb_elements = nlp.integrated_values[key].cx_start.shape[0]
                    integrated_values_data = np.zeros((nb_elements, nlp.ns))
                    for i_node in range(nlp.ns):
                        integrated_values_data[:, i_node] = np.reshape(
                            integrated_values_this_time[i_node * nb_elements : (i_node + 1) * nb_elements],
                            (nb_elements,),
                        )
                    integrated_values_num[i_phase][key] = integrated_values_data
                return integrated_values_num

        def init_from_dict(_sol: dict):
            """
            Initialize all the attributes from an Ipopt-like dictionary data structure

            Parameters
            ----------
            _sol: dict
                The solution in a Ipopt-like dictionary
            """

            self.vector = _sol["x"]
            if _sol["solver"] == SolverType.IPOPT.value:
                self._cost = _sol["f"]
                self.constraints = _sol["g"]

                self.lam_g = _sol["lam_g"]
                self.lam_p = _sol["lam_p"]
                self.lam_x = _sol["lam_x"]
                self.inf_pr = _sol["inf_pr"]
                self.inf_du = _sol["inf_du"]

            self.solver_time_to_optimize = _sol["solver_time_to_optimize"]
            self.real_time_to_optimize = _sol["real_time_to_optimize"]
            self.iterations = _sol["iter"]
            self.status = _sol["status"]

            # Extract the data now for further use
            (
                self._states["scaled"],
                self._controls["scaled"],
                self.parameters,
                self._stochastic_variables["scaled"],
            ) = OptimizationVectorHelper.to_dictionaries(self.ocp, self.vector)
            (
                self._states["unscaled"],
                self._controls["unscaled"],
                self._stochastic_variables["unscaled"],
            ) = self._to_unscaled_values(
                self._states["scaled"], self._controls["scaled"], self._stochastic_variables["scaled"]
            )
            self._complete_control()
            self.phase_time = OptimizationVectorHelper.extract_phase_time(self.ocp, self.vector)
            self._time_vector = self._generate_time()
            self._integrated_values = get_integrated_values(
                self._states["unscaled"],
                self._controls["unscaled"],
                self.parameters,
                self._stochastic_variables["unscaled"],
            )

        def init_from_initial_guess(_sol: list):
            """
            Initialize all the attributes from a list of initial guesses (states, controls)

            Parameters
            ----------
            _sol: list
                The list of initial guesses
            """

            n_param = len(ocp.parameters)

            # Sanity checks
            for i in range(len(_sol)):  # Convert to list if necessary and copy for as many phases there are
                if isinstance(_sol[i], InitialGuess):
                    tp = InitialGuessList()
                    for _ in range(len(self.ns)):
                        tp.add(deepcopy(_sol[i].init), interpolation=_sol[i].init.type)
                    _sol[i] = tp
            if sum([isinstance(s, InitialGuessList) for s in _sol]) != 4:
                raise ValueError(
                    "solution must be a solution dict, "
                    "an InitialGuess[List] of len 4 (states, controls, parameters, stochastic_variables), "
                    "or a None"
                )
            if sum([len(s) != len(self.ns) if p != 3 else False for p, s in enumerate(_sol)]) != 0:
                raise ValueError("The InitialGuessList len must match the number of phases")
            if n_param != 0:
                if len(_sol) != 3 and len(_sol[3]) != 1 and _sol[3][0].shape != (n_param, 1):
                    raise ValueError(
                        "The 3rd element is the InitialGuess of the parameter and "
                        "should be a unique vector of size equal to n_param"
                    )

            self.vector = np.ndarray((0, 1))
<<<<<<< HEAD
            sol_states, sol_controls, sol_params, sol_stochastic_variables = _sol
=======
            sol_states, sol_controls, sol_stochastic_variables = _sol[0], _sol[1], _sol[3]
>>>>>>> 2f1e6e5e

            # For states
            for p, ss in enumerate(sol_states):
                repeat = 1
                if isinstance(self.ocp.nlp[p].ode_solver, OdeSolver.COLLOCATION):
                    repeat = self.ocp.nlp[p].ode_solver.polynomial_degree + 1
                for key in ss.keys():
                    ns = (
                        self.ocp.nlp[p].ns + 1
                        if ss[key].init.type != InterpolationType.EACH_FRAME
                        else self.ocp.nlp[p].ns
                    )
                    ss[key].init.check_and_adjust_dimensions(len(self.ocp.nlp[p].states[key]), ns, "states")

                for i in range(self.ns[p] + 1):
                    for key in ss.keys():
                        self.vector = np.concatenate((self.vector, ss[key].init.evaluate_at(i, repeat)[:, np.newaxis]))

            # For controls
            for p, ss in enumerate(sol_controls):
                control_type = self.ocp.nlp[p].control_type
                if control_type == ControlType.CONSTANT:
                    off = 0
                elif control_type in (ControlType.LINEAR_CONTINUOUS, ControlType.CONSTANT_WITH_LAST_NODE):
                    off = 1
                else:
                    raise NotImplementedError(f"control_type {control_type} is not implemented in Solution")

                for key in ss.keys():
                    self.ocp.nlp[p].controls[key].node_index = 0
                    ss[key].init.check_and_adjust_dimensions(len(self.ocp.nlp[p].controls[key]), self.ns[p], "controls")

                for i in range(self.ns[p] + off):
                    for key in ss.keys():
                        self.vector = np.concatenate((self.vector, ss[key].init.evaluate_at(i)[:, np.newaxis]))

            # For parameters
            if n_param:
                for p, ss in enumerate(sol_params):
                    self.vector = np.concatenate((self.vector, np.repeat(ss.init, self.ns[p] + 1)[:, np.newaxis]))

            # For stochastic variables
            for p, ss in enumerate(sol_stochastic_variables):
                for key in ss.keys():
                    self.ocp.nlp[p].stochastic_variables[key].node_index = 0
                    ss[key].init.check_and_adjust_dimensions(
                        len(self.ocp.nlp[p].stochastic_variables[key]), self.ns[p], "stochastic_variables"
                    )

                for i in range(self.ns[p] + 1):
                    for key in ss.keys():
                        self.vector = np.concatenate((self.vector, ss[key].init.evaluate_at(i)[:, np.newaxis]))

            (
                self._states["scaled"],
                self._controls["scaled"],
                self.parameters,
                self._stochastic_variables["scaled"],
            ) = OptimizationVectorHelper.to_dictionaries(self.ocp, self.vector)
            (
                self._states["unscaled"],
                self._controls["unscaled"],
                self._stochastic_variables["unscaled"],
            ) = self._to_unscaled_values(
                self._states["scaled"], self._controls["scaled"], self._stochastic_variables["scaled"]
            )
            self._complete_control()
            self.phase_time = OptimizationVectorHelper.extract_phase_time(self.ocp, self.vector)
            self._time_vector = self._generate_time()
            self._integrated_values = get_integrated_values(
                self._states["unscaled"],
                self._controls["unscaled"],
                self.parameters,
                self._stochastic_variables["unscaled"],
            )

        def init_from_vector(_sol: np.ndarray | DM):
            """
            Initialize all the attributes from a vector of solution

            Parameters
            ----------
            _sol: np.ndarray | DM
                The solution in vector format
            """

            self.vector = _sol
            (
                self._states["scaled"],
                self._controls["scaled"],
                self.parameters,
                self._stochastic_variables["scaled"],
            ) = OptimizationVectorHelper.to_dictionaries(self.ocp, self.vector)
            (
                self._states["unscaled"],
                self._controls["unscaled"],
                self._stochastic_variables["unscaled"],
            ) = self._to_unscaled_values(
                self._states["scaled"], self._controls["scaled"], self._stochastic_variables["scaled"]
            )
            self._complete_control()
            self.phase_time = OptimizationVectorHelper.extract_phase_time(self.ocp, self.vector)
            self._integrated_values = get_integrated_values(
                self._states["unscaled"],
                self._controls["unscaled"],
                self.parameters,
                self._stochastic_variables["unscaled"],
            )

        if isinstance(sol, dict):
            init_from_dict(sol)
        elif isinstance(sol, (list, tuple)) and len(sol) == 4:
            init_from_initial_guess(sol)
        elif isinstance(sol, (np.ndarray, DM)):
            init_from_vector(sol)
        elif sol is None:
            self.ns = []
        else:
            raise ValueError("Solution called with unknown initializer")

    def _to_unscaled_values(self, states_scaled, controls_scaled, stochastic_variables_scaled) -> tuple:
        """
        Convert values of scaled solution to unscaled values
        """

        ocp = self.ocp

        states = [{} for _ in range(len(states_scaled))]
        controls = [{} for _ in range(len(controls_scaled))]
        stochastic_variables = [{} for _ in range(len(stochastic_variables_scaled))]
        for phase in range(len(states_scaled)):
            states[phase] = {}
            controls[phase] = {}
            stochastic_variables[phase] = {}
            for key, value in states_scaled[phase].items():
                states[phase][key] = value * ocp.nlp[phase].x_scaling[key].to_array(states_scaled[phase][key].shape[1])
            for key, value in controls_scaled[phase].items():
                controls[phase][key] = value * ocp.nlp[phase].u_scaling[key].to_array(
                    controls_scaled[phase][key].shape[1]
                )
            for key, value in stochastic_variables_scaled[phase].items():
                stochastic_variables[phase][key] = value * ocp.nlp[phase].s_scaling[key].to_array(
                    stochastic_variables_scaled[phase][key].shape[1]
                )

        return states, controls, stochastic_variables

    @property
    def cost(self):
        if self._cost is None:
            self._cost = 0
            for J in self.ocp.J:
                _, val_weighted = self._get_penalty_cost(None, J)
                self._cost += val_weighted

            for idx_phase, nlp in enumerate(self.ocp.nlp):
                for J in nlp.J:
                    _, val_weighted = self._get_penalty_cost(nlp, J)
                    self._cost += val_weighted
            self._cost = DM(self._cost)
        return self._cost

    def copy(self, skip_data: bool = False) -> Any:
        """
        Create a deepcopy of the Solution

        Parameters
        ----------
        skip_data: bool
            If data should be ignored in the copy

        Returns
        -------
        Return a Solution data structure
        """

        new = Solution(self.ocp, None)

        new.vector = deepcopy(self.vector)
        new._cost = deepcopy(self._cost)
        new.constraints = deepcopy(self.constraints)

        new.lam_g = deepcopy(self.lam_g)
        new.lam_p = deepcopy(self.lam_p)
        new.lam_x = deepcopy(self.lam_x)
        new.inf_pr = deepcopy(self.inf_pr)
        new.inf_du = deepcopy(self.inf_du)
        new.solver_time_to_optimize = deepcopy(self.solver_time_to_optimize)
        new.real_time_to_optimize = deepcopy(self.real_time_to_optimize)
        new.iterations = deepcopy(self.iterations)

        new.is_interpolated = deepcopy(self.is_interpolated)
        new.is_integrated = deepcopy(self.is_integrated)
        new.is_merged = deepcopy(self.is_merged)

        new.phase_time = deepcopy(self.phase_time)
        new.ns = deepcopy(self.ns)

        new._time_vector = deepcopy(self._time_vector)

        if skip_data:
            new._states["unscaled"], new._controls["unscaled"], new._stochastic_variables["unscaled"] = [], [], []
            (
                new._states["scaled"],
                new._controls["scaled"],
                new.parameters,
                new._stochastic_variables["unscaled"],
            ) = ([], [], {}, [])
        else:
            new._states["scaled"] = deepcopy(self._states["scaled"])
            new._controls["scaled"] = deepcopy(self._controls["scaled"])
            new.parameters = deepcopy(self.parameters)
            new._states["unscaled"] = deepcopy(self._states["unscaled"])
            new._controls["unscaled"] = deepcopy(self._controls["unscaled"])
            new._stochastic_variables["scaled"] = deepcopy(self._stochastic_variables["scaled"])
            new._stochastic_variables["unscaled"] = deepcopy(self._stochastic_variables["unscaled"])
        return new

    @property
    def states(self) -> list | dict:
        """
        Returns the state in list if more than one phases, otherwise it returns the only dict

        Returns
        -------
        The states data
        """

        return self._states["unscaled"] if len(self._states["unscaled"]) > 1 else self._states["unscaled"][0]

    @property
    def states_scaled(self) -> list | dict:
        """
        Returns the state in list if more than one phases, otherwise it returns the only dict

        Returns
        -------
        The states data
        """

        return self._states["scaled"] if len(self._states["scaled"]) > 1 else self._states["scaled"][0]

    def _no_intermediate(self, states) -> list | dict:
        """
        Returns the state in list if more than one phases, otherwise it returns the only dict
        it removes the intermediate states in the case COLLOCATION Solver is used

        Returns
        -------
        The states data without intermediate states in the case of collocation
        """

        if self.is_merged:
            idx_no_intermediate = []
            for i, nlp in enumerate(self.ocp.nlp):
                if type(nlp.ode_solver) is OdeSolver.COLLOCATION:
                    idx_no_intermediate.append(
                        list(
                            range(
                                0,
                                nlp.ns * (nlp.ode_solver.polynomial_degree + 1) + 1,
                                nlp.ode_solver.polynomial_degree + 1,
                            )
                        )
                    )
                else:
                    idx_no_intermediate.append(list(range(0, self.ocp.nlp[i].ns + 1, 1)))

            # merge the index of the intermediate states
            all_intermediate_idx = []
            previous_end = (
                -1 * (self.ocp.nlp[0].ode_solver.polynomial_degree + 1)
                if type(self.ocp.nlp[0].ode_solver) is OdeSolver.COLLOCATION
                else -1
            )

            idx = -1
            offset = 0
            for p, idx in enumerate(idx_no_intermediate):
                offset = (
                    (self.ocp.nlp[p].ode_solver.polynomial_degree + 1)
                    if type(self.ocp.nlp[p].ode_solver) is OdeSolver.COLLOCATION
                    else 1
                )
                if p == 0:
                    all_intermediate_idx.extend([*idx[:-1]])
                else:
                    previous_end = all_intermediate_idx[-1]
                    new_idx = [previous_end + i + offset for i in idx[0:-1]]
                    all_intermediate_idx.extend(new_idx)
            all_intermediate_idx.append(previous_end + idx[-1] + offset)  # add the last index

            # build the new states dictionary for each key
            states_no_intermediate = dict()
            for key in states[0].keys():
                # keep one value each five values
                states_no_intermediate[key] = states[0][key][:, all_intermediate_idx]

            return states_no_intermediate

        else:
            states_no_intermediate = []
            for i, nlp in enumerate(self.ocp.nlp):
                if type(nlp.ode_solver) is OdeSolver.COLLOCATION:
                    states_no_intermediate.append(dict())
                    for key in states[i].keys():
                        # keep one value each five values
                        states_no_intermediate[i][key] = states[i][key][:, :: nlp.ode_solver.polynomial_degree + 1]
                else:
                    states_no_intermediate.append(states[i])

            return states_no_intermediate[0] if len(states_no_intermediate) == 1 else states_no_intermediate

    @property
    def states_scaled_no_intermediate(self) -> list | dict:
        """
        Returns the state in list if more than one phases, otherwise it returns the only dict
        it removes the intermediate states in the case COLLOCATION Solver is used

        Returns
        -------
        The states data without intermediate states in the case of collocation
        """
        return self._no_intermediate(self._states["scaled"])

    @property
    def states_no_intermediate(self) -> list | dict:
        """
        Returns the state in list if more than one phases, otherwise it returns the only dict
        it removes the intermediate states in the case COLLOCATION Solver is used

        Returns
        -------
        The states data without intermediate states in the case of collocation
        """
        return self._no_intermediate(self._states["unscaled"])

    @property
    def controls(self) -> list | dict:
        """
        Returns the controls in list if more than one phases, otherwise it returns the only dict

        Returns
        -------
        The controls data
        """

        if not self._controls["unscaled"]:
            raise RuntimeError(
                "There is no controls in the solution. "
                "This may happen in "
                "previously integrated and interpolated structure"
            )

        return self._controls["unscaled"] if len(self._controls["unscaled"]) > 1 else self._controls["unscaled"][0]

    @property
    def controls_scaled(self) -> list | dict:
        """
        Returns the controls in list if more than one phases, otherwise it returns the only dict

        Returns
        -------
        The controls data
        """

        return self._controls["scaled"] if len(self._controls["scaled"]) > 1 else self._controls["scaled"][0]

    @property
    def stochastic_variables(self) -> list | dict:
        """
        Returns the stochastic variables in list if more than one phases, otherwise it returns the only dict
        Returns
        -------
        The stochastic variables data
        """

        return (
            self._stochastic_variables["unscaled"]
            if len(self._stochastic_variables["unscaled"]) > 1
            else self._stochastic_variables["unscaled"][0]
        )

    @property
    def stochastic_variables_scaled(self) -> list | dict:
        """
        Returns the scaled stochastic variables in list if more than one phases, otherwise it returns the only dict
        Returns
        -------
        The stochastic variables data
        """

        return (
            self._stochastic_variables["scaled"]
            if len(self._stochastic_variables["scaled"]) > 1
            else self._stochastic_variables["scaled"][0]
        )

    @property
    def integrated_values(self) -> list | dict:
        """
        Returns the update values in list if more than one phases, otherwise it returns the only dict
        Returns
        -------
        The update values data
        """

        return self._integrated_values if len(self._integrated_values) > 1 else self._integrated_values[0]

    @property
    def time(self) -> list | dict | np.ndarray:
        """
        Returns the time vector in list if more than one phases, otherwise it returns the only dict

        Returns
        -------
        The time instant vector
        """

        if self._time_vector is None:
            raise RuntimeError(
                "There is no time vector in the solution. "
                "This may happen in "
                "previously integrated and interpolated structure"
            )
        return self._time_vector[0] if len(self._time_vector) == 1 else self._time_vector

    def __integrate_sanity_checks(
        self,
        shooting_type,
        keep_intermediate_points,
        integrator,
    ):
        """
        Sanity checks for the integrate method

        Parameters
        ----------
        shooting_type: Shooting
            The shooting type
        keep_intermediate_points: bool
            If True, the intermediate points are kept
        integrator: Integrator
            The integrator to use such as SolutionIntegrator.OCP, SolutionIntegrator.SCIPY_RK45, etc...
        """
        if self.is_integrated:
            raise RuntimeError("Cannot integrate twice")
        if self.is_interpolated:
            raise RuntimeError("Cannot integrate after interpolating")
        if self.is_merged:
            raise RuntimeError("Cannot integrate after merging phases")

        if shooting_type == Shooting.MULTIPLE and not keep_intermediate_points:
            raise ValueError(
                "shooting_type=Shooting.MULTIPLE and keep_intermediate_points=False cannot be used simultaneously."
                "When using multiple shooting, the intermediate points should be kept."
            )

        n_direct_collocation = sum([nlp.ode_solver.is_direct_collocation for nlp in self.ocp.nlp])
        if n_direct_collocation > 0 and integrator == SolutionIntegrator.OCP:
            raise ValueError(
                "When the ode_solver of the Optimal Control Problem is OdeSolver.COLLOCATION, "
                "we cannot use the SolutionIntegrator.OCP.\n"
                "We must use one of the SolutionIntegrator provided by scipy with any Shooting Enum such as"
                " Shooting.SINGLE, Shooting.MULTIPLE, or Shooting.SINGLE_DISCONTINUOUS_PHASE"
            )

        n_trapezoidal = sum([isinstance(nlp.ode_solver, OdeSolver.TRAPEZOIDAL) for nlp in self.ocp.nlp])
        if n_trapezoidal > 0 and integrator == SolutionIntegrator.OCP:
            raise ValueError(
                "When the ode_solver of the Optimal Control Problem is OdeSolver.TRAPEZOIDAL, "
                "we cannot use the SolutionIntegrator.OCP.\n"
                "We must use one of the SolutionIntegrator provided by scipy with any Shooting Enum such as"
                " Shooting.SINGLE, Shooting.MULTIPLE, or Shooting.SINGLE_DISCONTINUOUS_PHASE",
            )

    def integrate(
        self,
        shooting_type: Shooting = Shooting.SINGLE,
        keep_intermediate_points: bool = False,
        merge_phases: bool = False,
        integrator: SolutionIntegrator = SolutionIntegrator.SCIPY_RK45,
    ) -> Any:
        """
        Integrate the states

        Parameters
        ----------
        shooting_type: Shooting
            Which type of integration
        keep_intermediate_points: bool
            If the integration should return the intermediate values of the integration [False]
            or only keep the node [True] effective keeping the initial size of the states
        merge_phases: bool
            If the phase should be merged in a unique phase
        integrator: SolutionIntegrator
            Use the scipy integrator RK45 by default, you can use any integrator provided by scipy or the OCP integrator

        Returns
        -------
        A Solution data structure with the states integrated. The controls are removed from this structure
        """

        self.__integrate_sanity_checks(
            shooting_type=shooting_type,
            keep_intermediate_points=keep_intermediate_points,
            integrator=integrator,
        )

        out = self.__perform_integration(
            shooting_type=shooting_type,
            keep_intermediate_points=keep_intermediate_points,
            integrator=integrator,
        )

        if merge_phases:
            out.is_merged = True
            out.phase_time = [out.phase_time[0], sum(out.phase_time[1:])]
            out.ns = sum(out.ns)

            if shooting_type == Shooting.SINGLE:
                out._states["unscaled"] = concatenate_optimization_variables_dict(out._states["unscaled"])
                out._time_vector = [concatenate_optimization_variables(out._time_vector)]

            else:
                out._states["unscaled"] = concatenate_optimization_variables_dict(
                    out._states["unscaled"], continuous=False
                )
                out._time_vector = [
                    concatenate_optimization_variables(
                        out._time_vector, continuous_phase=False, continuous_interval=False
                    )
                ]

        elif shooting_type == Shooting.MULTIPLE:
            out._time_vector = concatenate_optimization_variables(
                out._time_vector, continuous_phase=False, continuous_interval=False, merge_phases=merge_phases
            )

        out.is_integrated = True

        return out

    def noisy_integrate(
        self,
        shooting_type: Shooting = Shooting.SINGLE,
        keep_intermediate_points: bool = False,
        merge_phases: bool = False,
        integrator: SolutionIntegrator = SolutionIntegrator.SCIPY_RK45,
        n_random: int = 30,
    ) -> Any:
        """
        Integrate the states

        Parameters
        ----------
        shooting_type: Shooting
            Which type of integration
        keep_intermediate_points: bool
            If the integration should return the intermediate values of the integration [False]
            or only keep the node [True] effective keeping the initial size of the states
        merge_phases: bool
            If the phase should be merged in a unique phase
        integrator: SolutionIntegrator
            Use the scipy integrator RK45 by default, you can use any integrator provided by scipy or the OCP integrator

        Returns
        -------
        A Solution data structure with the states integrated. The controls are removed from this structure
        """

        self.__integrate_sanity_checks(
            shooting_type=shooting_type,
            keep_intermediate_points=keep_intermediate_points,
            integrator=integrator,
        )

        out = self.__perform_noisy_integration(
            shooting_type=shooting_type,
            keep_intermediate_points=keep_intermediate_points,
            integrator=integrator,
            n_random=n_random,
        )

        if merge_phases:
            out.is_merged = True
            out.phase_time = [out.phase_time[0], sum(out.phase_time[1:])]
            out.ns = sum(out.ns)

            if shooting_type == Shooting.SINGLE:
                out._states["unscaled"] = concatenate_optimization_variables_dict(out._states["unscaled"])
                out._time_vector = [concatenate_optimization_variables(out._time_vector)]

            else:
                out._states["unscaled"] = concatenate_optimization_variables_dict(
                    out._states["unscaled"], continuous=False
                )
                out._time_vector = [
                    concatenate_optimization_variables(
                        out._time_vector, continuous_phase=False, continuous_interval=False
                    )
                ]

        elif shooting_type == Shooting.MULTIPLE:
            out._time_vector = concatenate_optimization_variables(
                out._time_vector, continuous_phase=False, continuous_interval=False, merge_phases=merge_phases
            )

        out.is_integrated = True

        return out

    def _generate_time(
        self,
        keep_intermediate_points: bool = None,
        merge_phases: bool = False,
        shooting_type: Shooting = None,
    ) -> np.ndarray | list[np.ndarray]:
        """
        Generate time integration vector

        Parameters
        ----------
        keep_intermediate_points
            If the integration should return the intermediate values of the integration [False]
            or only keep the node [True] effective keeping the initial size of the states
        merge_phases: bool
            If the phase should be merged in a unique phase
        shooting_type: Shooting
            Which type of integration such as Shooting.SINGLE_CONTINUOUS or Shooting.MULTIPLE,
            default is None but behaves as Shooting.SINGLE.

        Returns
        -------
        t_integrated: np.ndarray or list of np.ndarray
        The time vector
        """
        if shooting_type is None:
            shooting_type = Shooting.SINGLE_DISCONTINUOUS_PHASE

        time_vector = []
        time_phase = self.phase_time
        for p, nlp in enumerate(self.ocp.nlp):
            is_direct_collocation = nlp.ode_solver.is_direct_collocation

            step_times = self._define_step_times(
                dynamics_step_time=nlp.dynamics[0].step_time,
                ode_solver_steps=nlp.ode_solver.steps,
                is_direct_collocation=is_direct_collocation,
                keep_intermediate_points=keep_intermediate_points,
                continuous=shooting_type == Shooting.SINGLE,
            )

            if shooting_type == Shooting.SINGLE_DISCONTINUOUS_PHASE:
                # discard the last time step because continuity concerns only the end of the phases
                # and not the end of each interval
                step_times = step_times[:-1]

            dt_ns = time_phase[p + 1] / nlp.ns
            time = [(step_times * dt_ns + i * dt_ns).tolist() for i in range(nlp.ns)]

            if shooting_type == Shooting.MULTIPLE:
                # keep all the intervals in separate lists
                flat_time = [np.array(sub_time) for sub_time in time]
            else:
                # flatten the list of list into a list of floats
                flat_time = [st for sub_time in time for st in sub_time]

            # add the final time of the phase
            if shooting_type == Shooting.MULTIPLE:
                flat_time.append(np.array([nlp.ns * dt_ns]))
            if shooting_type == Shooting.SINGLE or shooting_type == Shooting.SINGLE_DISCONTINUOUS_PHASE:
                flat_time += [nlp.ns * dt_ns]

            time_vector.append(sum(time_phase[: p + 1]) + np.array(flat_time, dtype=object))

        if merge_phases:
            return concatenate_optimization_variables(time_vector, continuous_phase=shooting_type == Shooting.SINGLE)
        else:
            return time_vector

    @staticmethod
    def _define_step_times(
        dynamics_step_time: list,
        ode_solver_steps: int,
        keep_intermediate_points: bool = None,
        continuous: bool = True,
        is_direct_collocation: bool = None,
    ) -> np.ndarray:
        """
        Define the time steps for the integration of the whole phase

        Parameters
        ----------
        dynamics_step_time: list
            The step time of the dynamics function
        ode_solver_steps: int
            The number of steps of the ode solver
        keep_intermediate_points: bool
            If the integration should return the intermediate values of the integration [False]
            or only keep the node [True] effective keeping the initial size of the states
        continuous: bool
            If the arrival value of a node should be discarded [True] or kept [False]. The value of an integrated
            arrival node and the beginning of the next one are expected to be almost equal when the problem converged
        is_direct_collocation: bool
            If the ode solver is direct collocation

        Returns
        -------
        step_times: np.ndarray
            The time steps for each interval of the phase of ocp
        """

        if keep_intermediate_points is None:
            keep_intermediate_points = True if is_direct_collocation else False

        if is_direct_collocation:
            # time is not linear because of the collocation points
            step_times = (
                np.array(dynamics_step_time + [1])
                if keep_intermediate_points
                else np.array(dynamics_step_time + [1])[[0, -1]]
            )

        else:
            # time is linear in the case of direct multiple shooting
            step_times = np.linspace(0, 1, ode_solver_steps + 1) if keep_intermediate_points else np.array([0, 1])
        # it does not take the last nodes of each interval
        if continuous:
            step_times = step_times[:-1]

        return step_times

    def _get_first_frame_states(self, sol, shooting_type: Shooting, phase: int) -> np.ndarray:
        """
        Get the first frame of the states for a given phase,
        according to the shooting type, the integrator and the phase of the ocp

        Parameters
        ----------
        sol: Solution
            The initial state of the phase
        shooting_type: Shooting
            The shooting type to use
        phase: int
            The phase of the ocp to consider

        Returns
        -------
        np.ndarray
            Shape is n_states x 1 if Shooting.SINGLE_CONTINUOUS or Shooting.SINGLE
            Shape is n_states x n_shooting if Shooting.MULTIPLE
        """
        # Get the first frame of the phase
        if shooting_type == Shooting.SINGLE:
            if phase == 0:
                return np.hstack([self._states["unscaled"][0][key][:, 0] for key in self.ocp.nlp[phase].states])

            t0 = []

            x0 = np.concatenate(
                [self._states["unscaled"][phase - 1][key][:, -1] for key in self.ocp.nlp[phase - 1].states]
            )
            u0 = np.concatenate(
                [self._controls["unscaled"][phase - 1][key][:, -1] for key in self.ocp.nlp[phase - 1].controls]
            )
            if self.ocp.assume_phase_dynamics or not np.isnan(u0).any():
                u0 = vertcat(u0, u0)
            params = []
            s0 = []
            if len(self.ocp.nlp[phase - 1].stochastic_variables) > 0:
                s0 = np.concatenate(
                    [
                        self.stochastic_variables["unscaled"][phase - 1][key][:, -1]
                        for key in self.ocp.nlp[phase - 1].stochastic_variables["unscaled"]
                    ]
                )
            if self.parameters.keys():
                params = np.vstack([self.parameters[key] for key in self.parameters])
            val = self.ocp.phase_transitions[phase - 1].function[-1](t0, vertcat(x0, x0), u0, params, s0)
            if val.shape[0] != x0.shape[0]:
                raise RuntimeError(
                    f"Phase transition must have the same number of states ({val.shape[0]}) "
                    f"when integrating with Shooting.SINGLE_CONTINUOUS. If it is not possible, "
                    f"please integrate with Shooting.SINGLE"
                )
            x0 += np.array(val)[:, 0]
            return x0

        elif shooting_type == Shooting.SINGLE_DISCONTINUOUS_PHASE:
            return np.vstack([self._states["unscaled"][phase][key][:, 0:1] for key in self.ocp.nlp[phase].states])[:, 0]

        elif shooting_type == Shooting.MULTIPLE:
            return np.vstack(
                [
                    (
                        self.states_no_intermediate[phase][key][:, :-1]
                        if len(self.ocp.nlp) > 1
                        else self.states_no_intermediate[key][:, :-1]
                    )
                    for key in self.ocp.nlp[phase].states
                ]
            )
        else:
            raise NotImplementedError(f"Shooting type {shooting_type} is not implemented")

    def __perform_integration(
        self,
        shooting_type: Shooting,
        keep_intermediate_points: bool,
        integrator: SolutionIntegrator,
    ):
        """
        This function performs the integration of the system dynamics
        with different options using scipy or the default integrator

        Parameters
        ----------
        shooting_type: Shooting
            Which type of integration (SINGLE_CONTINUOUS, MULTIPLE, SINGLE)
        keep_intermediate_points: bool
            If the integration should return the intermediate values of the integration
        integrator
            Use the ode solver defined by the OCP or use a separate integrator provided by scipy such as RK45 or DOP853

        Returns
        -------
        Solution
            A Solution data structure with the states integrated. The controls are removed from this structure
        """

        # Copy the data
        out = self.copy(skip_data=True)
        out.recomputed_time_steps = integrator != SolutionIntegrator.OCP
        out._states["unscaled"] = [dict() for _ in range(len(self._states["unscaled"]))]
        out._time_vector = self._generate_time(
            keep_intermediate_points=keep_intermediate_points,
            merge_phases=False,
            shooting_type=shooting_type,
        )

        params = vertcat(*[self.parameters[key] for key in self.parameters])

        for p, (nlp, t_eval) in enumerate(zip(self.ocp.nlp, out._time_vector)):
            self.ocp.nlp[p].controls.node_index = 0
            states_phase_idx = self.ocp.nlp[p].use_states_from_phase_idx
            controls_phase_idx = self.ocp.nlp[p].use_controls_from_phase_idx
            param_scaling = nlp.parameters.scaling
            x0 = self._get_first_frame_states(out, shooting_type, phase=p)

            u = (
                np.array([])
                if nlp.control_type == ControlType.NONE
                else np.concatenate(
                    [
                        self._controls["unscaled"][controls_phase_idx][key]
                        for key in self.ocp.nlp[controls_phase_idx].controls
                    ]
                )
            )
            if self.ocp.nlp[p].stochastic_variables.keys():
                s = np.concatenate(
                    [self._stochastic_variables["unscaled"][p][key] for key in self.ocp.nlp[p].stochastic_variables]
                )
            else:
                s = np.array([])
            if integrator == SolutionIntegrator.OCP:
                integrated_sol = solve_ivp_bioptim_interface(
                    dynamics_func=nlp.dynamics,
                    keep_intermediate_points=keep_intermediate_points,
                    t=t_eval,
                    x0=x0,
                    u=u,
                    s=s,
                    params=params,
                    param_scaling=param_scaling,
                    shooting_type=shooting_type,
                    control_type=nlp.control_type,
                )
            else:
                integrated_sol = solve_ivp_interface(
                    dynamics_func=nlp.dynamics_func[0],
                    keep_intermediate_points=keep_intermediate_points,
                    t_eval=t_eval[:-1] if shooting_type == Shooting.MULTIPLE else t_eval,
                    x0=x0,
                    u=u,
                    s=s,
                    params=params,
                    method=integrator.value,
                    control_type=nlp.control_type,
                )

            for key in nlp.states:
                out._states["unscaled"][states_phase_idx][key] = integrated_sol[nlp.states[key].index, :]

                if shooting_type == Shooting.MULTIPLE:
                    # last node of the phase is not integrated but do exist as an independent node
                    out._states["unscaled"][states_phase_idx][key] = np.concatenate(
                        (
                            out._states["unscaled"][states_phase_idx][key],
                            self._states["unscaled"][states_phase_idx][key][:, -1:],
                        ),
                        axis=1,
                    )

        return out

    def __perform_noisy_integration(
        self,
        shooting_type: Shooting,
        keep_intermediate_points: bool,
        integrator: SolutionIntegrator,
        n_random: int,
    ):
        """
        This function performs the integration of the system dynamics in a noisy environment
        with different options using scipy or the default integrator

        Parameters
        ----------
        shooting_type: Shooting
            Which type of integration (SINGLE_CONTINUOUS, MULTIPLE, SINGLE)
        keep_intermediate_points: bool
            If the integration should return the intermediate values of the integration
        integrator
            Use the ode solver defined by the OCP or use a separate integrator provided by scipy such as RK45 or DOP853

        Returns
        -------
        Solution
            A Solution data structure with the states integrated. The controls are removed from this structure
        """

        # Copy the data
        out = self.copy(skip_data=True)
        out.recomputed_time_steps = integrator != SolutionIntegrator.OCP
        out._states["unscaled"] = [dict() for _ in range(len(self._states["unscaled"]))]
        out._time_vector = self._generate_time(
            keep_intermediate_points=keep_intermediate_points,
            merge_phases=False,
            shooting_type=shooting_type,
        )

        params = vertcat(*[self.parameters[key] for key in self.parameters])

        for i_phase, (nlp, t_eval) in enumerate(zip(self.ocp.nlp, out._time_vector)):
            self.ocp.nlp[i_phase].controls.node_index = 0

            states_phase_idx = self.ocp.nlp[i_phase].use_states_from_phase_idx
            controls_phase_idx = self.ocp.nlp[i_phase].use_controls_from_phase_idx
            param_scaling = nlp.parameters.scaling
            x0 = self._get_first_frame_states(out, shooting_type, phase=i_phase)
            u = (
                np.array([])
                if nlp.control_type == ControlType.NONE
                else np.concatenate(
                    [
                        self._controls["unscaled"][controls_phase_idx][key]
                        for key in self.ocp.nlp[controls_phase_idx].controls
                    ]
                )
            )

            if self.ocp.nlp[i_phase].stochastic_variables.keys():
                s = np.concatenate(
                    [self._stochastic_variables[i_phase][key] for key in self.ocp.nlp[i_phase].stochastic_variables]
                )
            else:
                s = np.array([])
            if integrator == SolutionIntegrator.OCP:
                integrated_sol = solve_ivp_bioptim_interface(
                    dynamics_func=nlp.dynamics,
                    keep_intermediate_points=keep_intermediate_points,
                    x0=x0,
                    u=u,
                    s=s,
                    params=params,
                    param_scaling=param_scaling,
                    shooting_type=shooting_type,
                    control_type=nlp.control_type,
                )
            else:
                integrated_sol = solve_ivp_interface(
                    dynamics_func=nlp.dynamics_func[0],
                    keep_intermediate_points=keep_intermediate_points,
                    t_eval=t_eval[:-1] if shooting_type == Shooting.MULTIPLE else t_eval,
                    t=t_eval,
                    x0=x0,
                    u=u,
                    s=s,
                    params=params,
                    method=integrator.value,
                    control_type=nlp.control_type,
                )

            for key in nlp.states:
                out._states["unscaled"][states_phase_idx][key] = integrated_sol[nlp.states[key].index, :]

                if shooting_type == Shooting.MULTIPLE:
                    # last node of the phase is not integrated but do exist as an independent node
                    out._states["unscaled"][states_phase_idx][key] = np.concatenate(
                        (
                            out._states["unscaled"][states_phase_idx][key],
                            self._states["unscaled"][states_phase_idx][key][:, -1:],
                        ),
                        axis=1,
                    )

        return out

    def interpolate(self, n_frames: int | list | tuple) -> Any:
        """
        Interpolate the states

        Parameters
        ----------
        n_frames: int | list | tuple
            If the value is an int, the Solution returns merges the phases,
            otherwise, it interpolates them independently

        Returns
        -------
        A Solution data structure with the states integrated. The controls are removed from this structure
        """

        out = self.copy(skip_data=True)

        t_all = []
        for p, data in enumerate(self._states["unscaled"]):
            nlp = self.ocp.nlp[p]
            if nlp.ode_solver.is_direct_collocation and not self.recomputed_time_steps:
                time_offset = sum(out.phase_time[: p + 1])
                step_time = np.array(nlp.dynamics[0].step_time)
                dt = out.phase_time[p + 1] / nlp.ns
                t_tp = np.array([step_time * dt + s * dt + time_offset for s in range(nlp.ns)]).reshape(-1, 1)
                t_all.append(np.concatenate((t_tp, [[t_tp[-1, 0]]]))[:, 0])
            else:
                t_all.append(np.linspace(sum(out.phase_time[: p + 1]), sum(out.phase_time[: p + 2]), out.ns[p] + 1))

        if isinstance(n_frames, int):
            _, data_states, _, _, _, _, out.phase_time, out.ns = self._merge_phases(skip_controls=True)
            t_all = [np.concatenate((np.concatenate([_t[:-1] for _t in t_all]), [t_all[-1][-1]]))]
            n_frames = [n_frames]
            out.is_merged = True
        elif isinstance(n_frames, (list, tuple)) and len(n_frames) == len(self._states["unscaled"]):
            data_states = self._states["unscaled"]
        else:
            raise ValueError(
                "n_frames should either be a int to merge_phases phases "
                "or a list of int of the number of phases dimension"
            )

        out._states["unscaled"] = []
        for _ in range(len(data_states)):
            out._states["unscaled"].append({})
        for p in range(len(data_states)):
            for key in self.ocp.nlp[0].states:
                x_phase = data_states[p][key]
                n_elements = x_phase.shape[0]

                t_phase = t_all[p]
                t_phase, time_index = np.unique(t_phase, return_index=True)
                t_int = np.linspace(t_phase[0], t_phase[-1], n_frames[p])
                x_interpolate = np.ndarray((n_elements, n_frames[p]))
                for j in range(n_elements):
                    s = sci_interp.splrep(t_phase, x_phase[j, time_index], k=1)
                    x_interpolate[j, :] = sci_interp.splev(t_int, s)
                out._states["unscaled"][p][key] = x_interpolate

        out.is_interpolated = True
        return out

    def merge_phases(self) -> Any:
        """
        Get a data structure where all the phases are merged into one

        Returns
        -------
        The new data structure with the phases merged
        """

        new = self.copy(skip_data=True)
        new.parameters = deepcopy(self.parameters)
        (
            new._states["scaled"],
            new._states["unscaled"],
            new._controls["scaled"],
            new._controls["unscaled"],
            new._stochastic_variables["scaled"],
            new._stochastic_variables["unscaled"],
            new.phase_time,
            new.ns,
        ) = self._merge_phases()
        new._time_vector = [np.array(concatenate_optimization_variables(self._time_vector))]
        new.is_merged = True
        return new

    def _merge_phases(
        self,
        skip_states: bool = False,
        skip_controls: bool = False,
        skip_stochastic: bool = False,
        continuous: bool = True,
    ) -> tuple:
        """
        Actually performing the phase merging

        Parameters
        ----------
        skip_states: bool
            If the merge should ignore the states
        skip_controls: bool
            If the merge should ignore the controls
        continuous: bool
            If the last frame of each phase should be kept [False] or discard [True]

        Returns
        -------
        A tuple containing the new states, new controls, the recalculated phase time
        and the new number of shooting points
        """

        if self.is_merged:
            return (
                deepcopy(self._states["scaled"]),
                deepcopy(self._states["unscaled"]),
                deepcopy(self._controls["scaled"]),
                deepcopy(self._controls["unscaled"]),
                deepcopy(self._stochastic_variables["scaled"]),
                deepcopy(self._stochastic_variables["unscaled"]),
                deepcopy(self.phase_time),
                deepcopy(self.ns),
            )

        def _merge(data: list, is_control: bool) -> list | dict:
            """
            Merge the phases of a states or controls data structure

            Parameters
            ----------
            data: list
                The data to structure to merge the phases
            is_control: bool
                If the current data is a control

            Returns
            -------
            The data merged
            """

            if isinstance(data, dict):
                return data

            # Sanity check (all phases must contain the same keys with the same dimensions)
            keys = data[0].keys()
            sizes = [data[0][d].shape[0] for d in data[0]]
            for d in data:
                if d.keys() != keys or [d[key].shape[0] for key in d] != sizes:
                    raise RuntimeError("Program dimension must be coherent across phases to merge_phases them")

            data_out = [{}]
            for i, key in enumerate(keys):
                data_out[0][key] = np.ndarray((sizes[i], 0))

            add = 0 if is_control or continuous else 1
            for p in range(len(data)):
                d = data[p]
                for key in d:
                    if self.ocp.nlp[p].ode_solver.is_direct_collocation and not is_control:
                        steps = self.ocp.nlp[p].ode_solver.steps + 1
                        data_out[0][key] = np.concatenate(
                            (data_out[0][key], d[key][:, : self.ns[p] * steps + add]), axis=1
                        )
                    else:
                        data_out[0][key] = np.concatenate((data_out[0][key], d[key][:, : self.ns[p] + add]), axis=1)
            if add == 0:
                for key in data[-1]:
                    data_out[0][key] = np.concatenate((data_out[0][key], data[-1][key][:, -1][:, np.newaxis]), axis=1)

            return data_out

        if len(self._states["scaled"]) == 1:
            out_states_scaled = deepcopy(self._states["scaled"])
            out_states = deepcopy(self._states["unscaled"])
        else:
            out_states_scaled = (
                _merge(self._states["scaled"], is_control=False) if not skip_states and self._states["scaled"] else None
            )
            out_states = _merge(self._states["unscaled"], is_control=False) if not skip_states else None

        if len(self._controls["scaled"]) == 1:
            out_controls_scaled = deepcopy(self._controls["scaled"])
            out_controls = deepcopy(self._controls["unscaled"])
        else:
            out_controls_scaled = (
                _merge(self._controls["scaled"], is_control=True)
                if not skip_controls and self._controls["scaled"]
                else None
            )
            out_controls = _merge(self._controls["unscaled"], is_control=True) if not skip_controls else None
        phase_time = [0] + [sum([self.phase_time[i + 1] for i in range(len(self.phase_time) - 1)])]
        ns = [sum(self.ns)]

        if len(self._stochastic_variables["scaled"]) == 1:
            out_stochastic_variables_scaled = deepcopy(self._stochastic_variables["scaled"])
            out_stochastic_variables = deepcopy(self._stochastic_variables["unscaled"])
        else:
            out_stochastic_variables_scaled = (
                _merge(self._stochastic_variables["scaled"], is_control=False)
                if not skip_stochastic and self._stochastic_variables["scaled"]
                else None
            )
            out_stochastic_variables = (
                _merge(self._stochastic_variables["unscaled"], is_control=False) if not skip_stochastic else None
            )

        return (
            out_states_scaled,
            out_states,
            out_controls_scaled,
            out_controls,
            out_stochastic_variables_scaled,
            out_stochastic_variables,
            phase_time,
            ns,
        )

    def _complete_control(self):
        """
        Controls don't necessarily have dimensions that matches the states. This method aligns them
        """

        for p, nlp in enumerate(self.ocp.nlp):
            if nlp.control_type in (ControlType.CONSTANT, ControlType.NONE):
                for key in self._controls["scaled"][p]:
                    self._controls["scaled"][p][key] = np.concatenate(
                        (
                            self._controls["scaled"][p][key],
                            np.nan * np.zeros((self._controls["scaled"][p][key].shape[0], 1)),
                        ),
                        axis=1,
                    )
                    self._controls["unscaled"][p][key] = np.concatenate(
                        (
                            self._controls["unscaled"][p][key],
                            np.nan * np.zeros((self._controls["unscaled"][p][key].shape[0], 1)),
                        ),
                        axis=1,
                    )
            elif nlp.control_type in (ControlType.LINEAR_CONTINUOUS, ControlType.CONSTANT_WITH_LAST_NODE):
                pass
            else:
                raise NotImplementedError(f"ControlType {nlp.control_type} is not implemented  in _complete_control")

    def graphs(
        self,
        automatically_organize: bool = True,
        show_bounds: bool = False,
        show_now: bool = True,
        shooting_type: Shooting = Shooting.MULTIPLE,
        integrator: SolutionIntegrator = SolutionIntegrator.OCP,
    ):
        """
        Show the graphs of the simulation

        Parameters
        ----------
        automatically_organize: bool
            If the figures should be spread on the screen automatically
        show_bounds: bool
            If the plot should adapt to bounds (True) or to data (False)
        show_now: bool
            If the show method should be called. This is blocking
        shooting_type: Shooting
            The type of interpolation
        integrator: SolutionIntegrator
            Use the scipy solve_ivp integrator for RungeKutta 45 instead of currently defined integrator
        """

        if self.is_merged or self.is_interpolated or self.is_integrated:
            raise NotImplementedError("It is not possible to graph a modified Solution yet")

        plot_ocp = self.ocp.prepare_plots(automatically_organize, show_bounds, shooting_type, integrator)
        plot_ocp.update_data(self.vector)
        if show_now:
            plt.show()

    def animate(
        self,
        n_frames: int = 0,
        shooting_type: Shooting = None,
        show_now: bool = True,
        show_tracked_markers: bool = False,
        **kwargs: Any,
    ) -> None | list:
        """
        Animate the simulation

        Parameters
        ----------
        n_frames: int
            The number of frames to interpolate to. If the value is 0, the data are merged to a one phase if possible.
            If the value is -1, the data is not merge in one phase
        shooting_type: Shooting
            The Shooting type to animate
        show_now: bool
            If the bioviz exec() function should be called automatically. This is blocking method
        show_tracked_markers: bool
            If the tracked markers should be displayed
        kwargs: Any
            Any parameters to pass to bioviz

        Returns
        -------
            A list of bioviz structures (one for each phase). So one can call exec() by hand
        """
        # TODO: Pariterre -> PROBLEM EXPLANATION assume phase dynamic false
        data_to_animate = self.integrate(shooting_type=shooting_type) if shooting_type else self.copy()
        if n_frames == 0:
            try:
                data_to_animate = data_to_animate.interpolate(sum(self.ns) + 1)
            except RuntimeError:
                pass

        elif n_frames > 0:
            data_to_animate = data_to_animate.interpolate(n_frames)

        if show_tracked_markers and len(self.ocp.nlp) == 1:
            tracked_markers = self._prepare_tracked_markers_for_animation(n_shooting=n_frames)
        elif show_tracked_markers and len(self.ocp.nlp) > 1:
            raise NotImplementedError(
                "Tracking markers is not implemented for multiple phases. "
                "Set show_tracked_markers to False such that sol.animate(show_tracked_markers=False)."
            )
        else:
            tracked_markers = [None for _ in range(len(self.ocp.nlp))]

        # assuming that all the models or the same type.
        self._check_models_comes_from_same_super_class()
        self.ocp.nlp[0].model.animate(
            solution=data_to_animate,
            show_now=show_now,
            tracked_markers=tracked_markers,
            **kwargs,
        )

    def _check_models_comes_from_same_super_class(self):
        """Check that all the models comes from the same super class"""
        for i, nlp in enumerate(self.ocp.nlp):
            model_super_classes = nlp.model.__class__.mro()[:-1]  # remove object class
            nlps = self.ocp.nlp.copy()
            del nlps[i]
            for j, sub_nlp in enumerate(nlps):
                if not any([isinstance(sub_nlp.model, super_class) for super_class in model_super_classes]):
                    raise RuntimeError(
                        f"The animation is only available for compatible models. "
                        f"Here, the model of phase {i} is of type {nlp.model.__class__.__name__} and the model of "
                        f"phase {j + 1 if i < j else j} is of type {sub_nlp.model.__class__.__name__} and "
                        f"they don't share the same super class."
                    )

    def _prepare_tracked_markers_for_animation(self, n_shooting: int = None) -> list:
        """Prepare the markers which are tracked to the animation"""

        n_frames = sum(self.ns) + 1 if n_shooting is None else n_shooting + 1

        all_tracked_markers = []

        for phase, nlp in enumerate(self.ocp.nlp):
            tracked_markers = None
            for objective in nlp.J:
                if objective.target is not None:
                    if objective.type in (
                        ObjectiveFcn.Mayer.TRACK_MARKERS,
                        ObjectiveFcn.Lagrange.TRACK_MARKERS,
                    ) and objective.node[0] in (Node.ALL, Node.ALL_SHOOTING):
                        tracked_markers = np.full((3, nlp.model.nb_markers, self.ns[phase] + 1), np.nan)
                        for i in range(len(objective.rows)):
                            tracked_markers[objective.rows[i], objective.cols, :] = objective.target[0][i, :, :]
                        missing_row = np.where(np.isnan(tracked_markers))[0]
                        if missing_row.size > 0:
                            tracked_markers[missing_row, :, :] = 0

            # interpolation
            if n_frames > 0 and tracked_markers is not None:
                x = np.linspace(0, self.ns[phase], self.ns[phase] + 1)
                xnew = np.linspace(0, self.ns[phase], n_frames)
                f = interp1d(x, tracked_markers, kind="cubic")
                tracked_markers = f(xnew)

            all_tracked_markers.append(tracked_markers)

        return all_tracked_markers

    def _get_penalty_cost(self, nlp, penalty):
        phase_idx = nlp.phase_idx
        steps = nlp.ode_solver.steps + 1 if nlp.ode_solver.is_direct_collocation else 1
        nlp.controls.node_index = 0

        val = []
        val_weighted = []
        p = vertcat(*[self.parameters[key] / self.ocp.parameters[key].scaling for key in self.parameters.keys()])

        dt = (
            Function("time", [nlp.parameters.cx], [penalty.dt])(self.parameters["time"])
            if "time" in self.parameters
            else penalty.dt
        )

        for idx in penalty.node_idx:
            t = []
            x = []
            u = []
            s = []
            target = []
            if nlp is not None:
<<<<<<< HEAD
                if penalty.multinode_penalty or penalty.transition:
                    t = np.array(())
=======
                if penalty.transition:
                    _x_0 = np.array(())
                    _u_0 = np.array(())
                    _s_0 = np.array(())
                    for key in nlp.states:
                        _x_0 = np.concatenate(
                            (_x_0, self._states["scaled"][penalty.nodes_phase[0]][key][:, penalty.multinode_idx[0]])
                        )
                    for key in nlp.controls:
                        # Make an exception to the fact that U is not available for the last node
                        _u_0 = np.concatenate(
                            (_u_0, self._controls["scaled"][penalty.nodes_phase[0]][key][:, penalty.multinode_idx[0]])
                        )
                    for key in nlp.stochastic_variables:
                        _s_0 = np.concatenate(
                            (
                                _s_0,
                                self._stochastic_variables["scaled"][penalty.nodes_phase[0]][key][
                                    :, penalty.multinode_idx[0]
                                ],
                            )
                        )

                    _x_1 = np.array(())
                    _u_1 = np.array(())
                    _s_1 = np.array(())
                    for key in nlp.states:
                        _x_1 = np.concatenate(
                            (_x_1, self._states["scaled"][penalty.nodes_phase[1]][key][:, penalty.multinode_idx[1]])
                        )
                    for key in nlp.controls:
                        # Make an exception to the fact that U is not available for the last node
                        _u_1 = np.concatenate(
                            (_u_1, self._controls["scaled"][penalty.nodes_phase[1]][key][:, penalty.multinode_idx[1]])
                        )
                    for key in nlp.stochastic_variables:
                        _s_1 = np.concatenate(
                            (
                                _s_1,
                                self._stochastic_variables["scaled"][penalty.nodes_phase[1]][key][
                                    :, penalty.multinode_idx[1]
                                ],
                            )
                        )

                    x = np.hstack((_x_0, _x_1))
                    u = np.hstack((_u_0, _u_1))
                    s = np.hstack((_s_0, _s_1))

                elif penalty.multinode_penalty:
>>>>>>> 2f1e6e5e
                    x = np.array(())
                    u = np.array(())
                    s = np.array(())
                    for i in range(len(penalty.nodes_phase)):
                        node_idx = penalty.multinode_idx[i]
                        phase_idx = penalty.nodes_phase[i]

                        _x = np.array(())
                        _u = np.array(())
                        _s = np.array(())
                        for key in nlp.states:
                            _x = np.concatenate((_x, self._states["scaled"][phase_idx][key][:, node_idx]))
                        for key in nlp.controls:
                            # Make an exception to the fact that U is not available for the last node
                            _u = np.concatenate((_u, self._controls["scaled"][phase_idx][key][:, node_idx]))
                        for key in nlp.stochastic_variables:
                            _s = np.concatenate((_s, self._stochastic_variables["scaled"][phase_idx][key][:, node_idx]))
                        x = np.vstack((x, _x)) if x.size else _x
                        u = np.vstack((u, _u)) if u.size else _u
                        s = np.vstack((s, _s)) if s.size else _s
                    x = x.T
                    u = u.T
                    s = s.T
                elif (
                    "Lagrange" not in penalty.type.__str__()
                    and "Mayer" not in penalty.type.__str__()
                    and "MultinodeObjectiveFcn" not in penalty.type.__str__()
                    and "ConstraintFcn" not in penalty.type.__str__()
                ):
                    if penalty.target is not None:
                        target = penalty.target[0]
                else:
                    if penalty.integrate or nlp.ode_solver.is_direct_collocation:
                        if idx != nlp.ns:
                            col_x_idx = list(range(idx * steps, (idx + 1) * steps))
                        else:
                            col_x_idx = [idx * steps]
                    else:
                        col_x_idx = [idx]
                    col_u_idx = [idx]
                    col_s_idx = [idx]

                    if penalty.explicit_derivative:
                        if idx < nlp.ns:
                            col_x_idx += [(idx + 1) * steps]
                            if (
                                not (idx == nlp.ns - 1 and nlp.control_type == ControlType.CONSTANT)
                                or nlp.assume_phase_dynamics
                            ):
                                col_u_idx += [idx + 1]
                            col_s_idx += [idx + 1]

                    x = np.array(()).reshape(0, 0)
                    u = np.array(()).reshape(0, 0)
                    s = np.array(()).reshape(0, 0)
                    for key in nlp.states:
                        x = (
                            self._states["scaled"][phase_idx][key][:, col_x_idx]
                            if sum(x.shape) == 0
                            else np.concatenate((x, self._states["scaled"][phase_idx][key][:, col_x_idx]))
                        )
                    for key in nlp.controls:
                        u = (
                            self._controls["scaled"][phase_idx][key][:, col_u_idx]
                            if sum(u.shape) == 0
                            else np.concatenate((u, self._controls["scaled"][phase_idx][key][:, col_u_idx]))
                        )
                    for key in nlp.stochastic_variables:
                        s = (
                            self._stochastic_variables["scaled"][phase_idx][key][:, col_s_idx]
                            if sum(s.shape) == 0
                            else np.concatenate((s, self._stochastic_variables["scaled"][phase_idx][key][:, col_s_idx]))
                        )

                # Deal with final node which sometime is nan (meaning it should be removed to fit the dimensions of the
                # casadi function
                if not self.ocp.assume_phase_dynamics and (
                    (isinstance(u, list) and u != []) or isinstance(u, np.ndarray)
                ):
                    u = u[:, ~np.isnan(np.sum(u, axis=0))]

                x_reshaped = x.T.reshape((-1, 1)) if len(x.shape) > 1 and x.shape[1] != 1 else x
                u_reshaped = u.T.reshape((-1, 1)) if len(u.shape) > 1 and u.shape[1] != 1 else u
                s_reshaped = s.T.reshape((-1, 1)) if len(s.shape) > 1 and s.shape[1] != 1 else s
                val.append(penalty.function[idx](x_reshaped, u_reshaped, p, s_reshaped))

                if (
                    penalty.integration_rule == QuadratureRule.APPROXIMATE_TRAPEZOIDAL
                    or penalty.integration_rule == QuadratureRule.TRAPEZOIDAL
                ):
                    x = x[:, 0].reshape((-1, 1))
                col_x_idx = []
                col_u_idx = []
                if penalty.derivative or penalty.integration_rule == QuadratureRule.APPROXIMATE_TRAPEZOIDAL:
                    col_x_idx.append(
                        (idx + 1)
                        * (steps if (nlp.ode_solver.is_direct_shooting or nlp.ode_solver.is_direct_collocation) else 1)
                    )

                    if (
<<<<<<< HEAD
                        penalty.derivative
                        or penalty.explicit_derivative
                        or penalty.integration_rule == QuadratureRule.APPROXIMATE_TRAPEZOIDAL
                    ):
                        col_x_idx.append((idx + 1) * (steps if nlp.ode_solver.is_direct_shooting else 1))

                        if (penalty.integration_rule != QuadratureRule.APPROXIMATE_TRAPEZOIDAL) or nlp.control_type in (
                            ControlType.LINEAR_CONTINUOUS,
                            ControlType.CONSTANT_WITH_LAST_NODE,
                        ):
                            col_u_idx.append((idx + 1))
                    elif penalty.integration_rule == QuadratureRule.TRAPEZOIDAL:
                        if nlp.control_type in (ControlType.LINEAR_CONTINUOUS, ControlType.CONSTANT_WITH_LAST_NODE):
                            col_u_idx.append((idx + 1))

                    t = self.time[phase_idx][idx] if isinstance(self.time, list) else self.time[idx]

                    x = np.ndarray((nlp.states.shape, len(col_x_idx)))
=======
                        penalty.integration_rule != QuadratureRule.APPROXIMATE_TRAPEZOIDAL
                    ) or nlp.control_type == ControlType.LINEAR_CONTINUOUS:
                        col_u_idx.append((idx + 1))
                elif penalty.integration_rule == QuadratureRule.TRAPEZOIDAL:
                    if nlp.control_type == ControlType.LINEAR_CONTINUOUS:
                        col_u_idx.append((idx + 1))

                if len(col_x_idx) > 0:
                    _x = np.ndarray((nlp.states.shape, len(col_x_idx)))
>>>>>>> 2f1e6e5e
                    for key in nlp.states:
                        _x[nlp.states[key].index, :] = self._states["scaled"][phase_idx][key][:, col_x_idx]
                    x = np.hstack((x, _x))

                if len(col_u_idx) > 0:
                    _u = np.ndarray((nlp.controls.shape, len(col_u_idx)))
                    for key in nlp.controls:
                        _u[nlp.controls[key].index, :] = (
                            []
                            if nlp.control_type == ControlType.NONE
                            else self._controls["scaled"][phase_idx][key][:, col_u_idx]
                        )
                    u = np.hstack((u, _u.reshape(nlp.controls.shape, len(col_u_idx))))

<<<<<<< HEAD
                    s = np.ndarray((nlp.stochastic_variables.shape, len(col_s_idx)))
                    for key in nlp.stochastic_variables:
                        s[nlp.stochastic_variables[key].index, :] = self._stochastic_variables["scaled"][phase_idx][
                            key
                        ][:, col_s_idx]

                    if penalty.target is None:
                        target = []
                    elif (
                        penalty.integration_rule == QuadratureRule.APPROXIMATE_TRAPEZOIDAL
                        or penalty.integration_rule == QuadratureRule.TRAPEZOIDAL
                    ):
                        target = np.vstack(
                            (
                                penalty.target[0][:, penalty.node_idx.index(idx)],
                                penalty.target[1][:, penalty.node_idx.index(idx)],
                            )
                        ).T
                    else:
                        target = penalty.target[0][..., penalty.node_idx.index(idx)]

            # Deal with final node which sometime is nan (meaning it should be removed to fit the dimensions of the
            # casadi function
            if not self.ocp.assume_phase_dynamics and ((isinstance(u, list) and u != []) or isinstance(u, np.ndarray)):
                u = u[:, ~np.isnan(np.sum(u, axis=0))]
            val.append(penalty.function[idx](t, x, u, p, s))
            val_weighted.append(penalty.weighted_function[idx](t, x, u, p, s, penalty.weight, target, dt))
=======
                if penalty.target is None:
                    target = []
                elif (
                    penalty.integration_rule == QuadratureRule.APPROXIMATE_TRAPEZOIDAL
                    or penalty.integration_rule == QuadratureRule.TRAPEZOIDAL
                ):
                    target = np.vstack(
                        (
                            penalty.target[0][:, penalty.node_idx.index(idx)],
                            penalty.target[1][:, penalty.node_idx.index(idx)],
                        )
                    ).T
                else:
                    target = penalty.target[0][..., penalty.node_idx.index(idx)]

            x_reshaped = x.T.reshape((-1, 1)) if len(x.shape) > 1 and x.shape[1] != 1 else x
            u_reshaped = u.T.reshape((-1, 1)) if len(u.shape) > 1 and u.shape[1] != 1 else u
            s_reshaped = s.T.reshape((-1, 1)) if len(s.shape) > 1 and s.shape[1] != 1 else s
            val_weighted.append(
                penalty.weighted_function[idx](x_reshaped, u_reshaped, p, s_reshaped, penalty.weight, target, dt)
            )
>>>>>>> 2f1e6e5e

        val = np.nansum(val)
        val_weighted = np.nansum(val_weighted)

        return val, val_weighted

    @property
    def detailed_cost(self):
        if self._detailed_cost is None:
            self._compute_detailed_cost()
        return self._detailed_cost

    def _compute_detailed_cost(self):
        """
        Adds the detailed objective functions and/or constraints values to sol

        Parameters
        ----------
        """
        if self.ocp.n_threads > 1:
            raise NotImplementedError("Computing detailed cost with n_thread > 1 is not implemented yet")

        self._detailed_cost = []

        for nlp in self.ocp.nlp:
            for penalty in nlp.J_internal + nlp.J:
                if not penalty:
                    continue
                val, val_weighted = self._get_penalty_cost(nlp, penalty)
                self._detailed_cost += [
                    {"name": penalty.type.__str__(), "cost_value_weighted": val_weighted, "cost_value": val}
                ]
        for penalty in self.ocp.J:
            val, val_weighted = self._get_penalty_cost(self.ocp.nlp[0], penalty)
            self._detailed_cost += [
                {"name": penalty.type.__str__(), "cost_value_weighted": val_weighted, "cost_value": val}
            ]
        return

    def print_cost(self, cost_type: CostType = CostType.ALL):
        """
        Print the objective functions and/or constraints to the console

        Parameters
        ----------
        cost_type: CostType
            The type of cost to console print
        """

        def print_penalty_list(nlp, penalties, print_only_weighted):
            running_total = 0

            for penalty in penalties:
                if not penalty:
                    continue

                val, val_weighted = self._get_penalty_cost(nlp, penalty)
                running_total += val_weighted

                if penalty.node in [Node.MULTINODES, Node.TRANSITION]:
                    node_name = penalty.node.name
                else:
                    node_name = f"{penalty.node[0]}" if isinstance(penalty.node[0], int) else penalty.node[0].name

                if self._detailed_cost is not None:
                    self._detailed_cost += [
                        {
                            "name": penalty.type.__str__(),
                            "penalty": penalty.type.__str__().split(".")[0],
                            "function": penalty.name,
                            "cost_value_weighted": val_weighted,
                            "cost_value": val,
                            "params": penalty.params,
                            "derivative": penalty.derivative,
                            "explicit_derivative": penalty.explicit_derivative,
                            "integration_rule": penalty.integration_rule.name,
                            "weight": penalty.weight,
                            "expand": penalty.expand,
                            "node": node_name,
                        }
                    ]
                if print_only_weighted:
                    print(f"{penalty.type}: {val_weighted}")
                else:
                    print(f"{penalty.type}: {val_weighted} (non weighted {val: .2f})")

            return running_total

        def print_objective_functions(ocp):
            """
            Print the values of each objective function to the console
            """
            print(f"\n---- COST FUNCTION VALUES ----")
            running_total = print_penalty_list(None, ocp.J_internal, False)
            running_total += print_penalty_list(None, ocp.J, False)
            if running_total:
                print("")

            for nlp in ocp.nlp:
                print(f"PHASE {nlp.phase_idx}")
                running_total += print_penalty_list(nlp, nlp.J_internal, False)
                running_total += print_penalty_list(nlp, nlp.J, False)
                print("")

            print(f"Sum cost functions: {running_total}")
            print(f"------------------------------")

        def print_constraints(ocp, sol):
            """
            Print the values of each constraint with its lagrange multiplier to the console
            """

            if sol.constraints is None:
                return

            # Todo, min/mean/max
            print(f"\n--------- CONSTRAINTS ---------")
            if (
                print_penalty_list(None, ocp.g_internal, True)
                + print_penalty_list(None, ocp.g_implicit, True)
                + print_penalty_list(None, ocp.g, True)
            ):
                print("")

            for idx_phase, nlp in enumerate(ocp.nlp):
                print(f"PHASE {idx_phase}")
                print_penalty_list(nlp, nlp.g_internal, True)
                print_penalty_list(nlp, nlp.g_implicit, True)
                print_penalty_list(nlp, nlp.g, True)
                print("")
            print(f"------------------------------")

        if cost_type == CostType.OBJECTIVES:
            print_objective_functions(self.ocp)
        elif cost_type == CostType.CONSTRAINTS:
            print_constraints(self.ocp, self)
        elif cost_type == CostType.ALL:
            print(
                f"Solver reported time: {self.solver_time_to_optimize} sec\n"
                f"Real time: {self.real_time_to_optimize} sec"
            )
            self.print_cost(CostType.OBJECTIVES)
            self.print_cost(CostType.CONSTRAINTS)
        else:
            raise ValueError("print can only be called with CostType.OBJECTIVES or CostType.CONSTRAINTS")


def concatenate_optimization_variables_dict(
    variable: list[dict[np.ndarray]], continuous: bool = True
) -> list[dict[np.ndarray]]:
    """
    This function concatenates the decision variables of the phases of the system
    into a single array, omitting the last element of each phase except for the last one.

    Parameters
    ----------
    variable : list or dict
        list of decision variables of the phases of the system
    continuous: bool
        If the arrival value of a node should be discarded [True] or kept [False].

    Returns
    -------
    z_concatenated : np.ndarray or dict
        array of the decision variables of the phases of the system concatenated
    """
    if isinstance(variable, list):
        if isinstance(variable[0], dict):
            variable_dict = dict()
            for key in variable[0].keys():
                variable_dict[key] = [v_i[key] for v_i in variable]
                final_tuple = [
                    y[:, :-1] if i < (len(variable_dict[key]) - 1) and continuous else y
                    for i, y in enumerate(variable_dict[key])
                ]
                variable_dict[key] = np.hstack(final_tuple)
            return [variable_dict]
    else:
        raise ValueError("the input must be a list")


def concatenate_optimization_variables(
    variable: list[np.ndarray] | np.ndarray,
    continuous_phase: bool = True,
    continuous_interval: bool = True,
    merge_phases: bool = True,
) -> np.ndarray | list[dict[np.ndarray]]:
    """
    This function concatenates the decision variables of the phases of the system
    into a single array, omitting the last element of each phase except for the last one.

    Parameters
    ----------
    variable : list or dict
        list of decision variables of the phases of the system
    continuous_phase: bool
        If the arrival value of a node should be discarded [True] or kept [False]. The value of an integrated
    continuous_interval: bool
        If the arrival value of a node of each interval should be discarded [True] or kept [False].
        Only useful in direct multiple shooting
    merge_phases: bool
        If the decision variables of each phase should be merged into a single array [True] or kept separated [False].

    Returns
    -------
    z_concatenated : np.ndarray or dict
        array of the decision variables of the phases of the system concatenated
    """
    if len(variable[0].shape):
        if isinstance(variable[0][0], np.ndarray):
            z_final = []
            for zi in variable:
                z_final.append(concatenate_optimization_variables(zi, continuous_interval))

            if merge_phases:
                return concatenate_optimization_variables(z_final, continuous_phase)
            else:
                return z_final
        else:
            final_tuple = []
            for i, y in enumerate(variable):
                if i < (len(variable) - 1) and continuous_phase:
                    final_tuple.append(y[:, :-1] if len(y.shape) == 2 else y[:-1])
                else:
                    final_tuple.append(y)

        return np.hstack(final_tuple)<|MERGE_RESOLUTION|>--- conflicted
+++ resolved
@@ -4,7 +4,7 @@
 import numpy as np
 from scipy import interpolate as sci_interp
 from scipy.interpolate import interp1d
-from casadi import vertcat, DM, Function, MX, horzcat
+from casadi import vertcat, DM, Function
 from matplotlib import pyplot as plt
 
 from ..limits.objective_functions import ObjectiveFcn
@@ -493,11 +493,7 @@
                     )
 
             self.vector = np.ndarray((0, 1))
-<<<<<<< HEAD
             sol_states, sol_controls, sol_params, sol_stochastic_variables = _sol
-=======
-            sol_states, sol_controls, sol_stochastic_variables = _sol[0], _sol[1], _sol[3]
->>>>>>> 2f1e6e5e
 
             # For states
             for p, ss in enumerate(sol_states):
@@ -1914,11 +1910,8 @@
             s = []
             target = []
             if nlp is not None:
-<<<<<<< HEAD
-                if penalty.multinode_penalty or penalty.transition:
+                if penalty.transition:
                     t = np.array(())
-=======
-                if penalty.transition:
                     _x_0 = np.array(())
                     _u_0 = np.array(())
                     _s_0 = np.array(())
@@ -1968,7 +1961,7 @@
                     s = np.hstack((_s_0, _s_1))
 
                 elif penalty.multinode_penalty:
->>>>>>> 2f1e6e5e
+                    t = np.array(())
                     x = np.array(())
                     u = np.array(())
                     s = np.array(())
@@ -2069,26 +2062,6 @@
                     )
 
                     if (
-<<<<<<< HEAD
-                        penalty.derivative
-                        or penalty.explicit_derivative
-                        or penalty.integration_rule == QuadratureRule.APPROXIMATE_TRAPEZOIDAL
-                    ):
-                        col_x_idx.append((idx + 1) * (steps if nlp.ode_solver.is_direct_shooting else 1))
-
-                        if (penalty.integration_rule != QuadratureRule.APPROXIMATE_TRAPEZOIDAL) or nlp.control_type in (
-                            ControlType.LINEAR_CONTINUOUS,
-                            ControlType.CONSTANT_WITH_LAST_NODE,
-                        ):
-                            col_u_idx.append((idx + 1))
-                    elif penalty.integration_rule == QuadratureRule.TRAPEZOIDAL:
-                        if nlp.control_type in (ControlType.LINEAR_CONTINUOUS, ControlType.CONSTANT_WITH_LAST_NODE):
-                            col_u_idx.append((idx + 1))
-
-                    t = self.time[phase_idx][idx] if isinstance(self.time, list) else self.time[idx]
-
-                    x = np.ndarray((nlp.states.shape, len(col_x_idx)))
-=======
                         penalty.integration_rule != QuadratureRule.APPROXIMATE_TRAPEZOIDAL
                     ) or nlp.control_type == ControlType.LINEAR_CONTINUOUS:
                         col_u_idx.append((idx + 1))
@@ -2098,7 +2071,6 @@
 
                 if len(col_x_idx) > 0:
                     _x = np.ndarray((nlp.states.shape, len(col_x_idx)))
->>>>>>> 2f1e6e5e
                     for key in nlp.states:
                         _x[nlp.states[key].index, :] = self._states["scaled"][phase_idx][key][:, col_x_idx]
                     x = np.hstack((x, _x))
@@ -2113,35 +2085,6 @@
                         )
                     u = np.hstack((u, _u.reshape(nlp.controls.shape, len(col_u_idx))))
 
-<<<<<<< HEAD
-                    s = np.ndarray((nlp.stochastic_variables.shape, len(col_s_idx)))
-                    for key in nlp.stochastic_variables:
-                        s[nlp.stochastic_variables[key].index, :] = self._stochastic_variables["scaled"][phase_idx][
-                            key
-                        ][:, col_s_idx]
-
-                    if penalty.target is None:
-                        target = []
-                    elif (
-                        penalty.integration_rule == QuadratureRule.APPROXIMATE_TRAPEZOIDAL
-                        or penalty.integration_rule == QuadratureRule.TRAPEZOIDAL
-                    ):
-                        target = np.vstack(
-                            (
-                                penalty.target[0][:, penalty.node_idx.index(idx)],
-                                penalty.target[1][:, penalty.node_idx.index(idx)],
-                            )
-                        ).T
-                    else:
-                        target = penalty.target[0][..., penalty.node_idx.index(idx)]
-
-            # Deal with final node which sometime is nan (meaning it should be removed to fit the dimensions of the
-            # casadi function
-            if not self.ocp.assume_phase_dynamics and ((isinstance(u, list) and u != []) or isinstance(u, np.ndarray)):
-                u = u[:, ~np.isnan(np.sum(u, axis=0))]
-            val.append(penalty.function[idx](t, x, u, p, s))
-            val_weighted.append(penalty.weighted_function[idx](t, x, u, p, s, penalty.weight, target, dt))
-=======
                 if penalty.target is None:
                     target = []
                 elif (
@@ -2163,7 +2106,6 @@
             val_weighted.append(
                 penalty.weighted_function[idx](x_reshaped, u_reshaped, p, s_reshaped, penalty.weight, target, dt)
             )
->>>>>>> 2f1e6e5e
 
         val = np.nansum(val)
         val_weighted = np.nansum(val_weighted)
