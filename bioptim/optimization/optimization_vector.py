--- conflicted
+++ resolved
@@ -263,32 +263,7 @@
             init = _dispatch_state_initial_guess(
                 nlp, nlp.states, nlp.x_init, nlp.x_scaling, lambda n: nlp.n_states_decision_steps(n)
             )
-
-<<<<<<< HEAD
-            for k in range(nlp.ns + 1):
-                OptimizationVectorHelper._set_node_index(nlp, k)
-                for p in range(repeat if k != nlp.ns else 1):
-                    point = k if k != 0 else 0 if p == 0 else 1
-
-                    collapsed_values = np.zeros((nlp.states.shape, 1))
-                    for key in nlp.states:
-                        if key in nlp.x_init.keys():
-                            point_to_eval = point
-                            if nlp.x_init[key].type == InterpolationType.ALL_POINTS:
-                                point_to_eval = k * repeat + p
-                            value = (
-                                nlp.x_init[key].init.evaluate_at(shooting_point=point_to_eval, repeat=repeat)
-                                / nlp.x_scaling[key].scaling
-                            )[:, np.newaxis]
-                        else:
-                            value = 0
-                        # Organize the controls according to the correct indices
-                        collapsed_values[nlp.states[key].index, :] = value
-
-                    v_init = np.concatenate((v_init, np.reshape(collapsed_values.T, (-1, 1))))
-=======
             v_init = np.concatenate((v_init, init))
->>>>>>> ef393c43
 
         # For controls
         for i_phase in range(len(ocp.nlp)):
