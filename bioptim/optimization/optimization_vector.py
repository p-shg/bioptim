import numpy as np
from casadi import vertcat, DM

from ..misc.enums import ControlType, InterpolationType


class OptimizationVectorHelper:
    """
    Methods
    -------
    vector(self)
        Format the x, u, p and s so they are in one nice (and useful) vector
    bounds(self)
        Format the x, u, p and s bounds so they are in one nice (and useful) vector
    init(self)
        Format the x, u, p and s init so they are in one nice (and useful) vector
    extract_phase_time(self, data: np.ndarray | DM) -> list
        Get the phase time. If time is optimized, the MX/SX values are replaced by their actual optimized time
    to_dictionaries(self, data: np.ndarray | DM) -> tuple
        Convert a vector of solution in an easy to use dictionary, where are the variables are given their proper names
    define_ocp_shooting_points(self)
        Declare all the casadi variables with the right size to be used during a specific phase
    define_ocp_bounds(self)
        Declare and parse the bounds for all the variables (v vector)
    define_ocp_initial_guess(self)
        Declare and parse the initial guesses for all the variables (v vector)
    add_parameter(self, param: Parameter)
        Add a parameter to the parameters pool
    """

    @staticmethod
    def declare_ocp_shooting_points(ocp):
        """
        Declare all the casadi variables with the right size to be used during a specific phase
        """
        x = []
        x_scaled = []
        u = []
        u_scaled = []
        s = []
        s_scaled = []
        for nlp in ocp.nlp:
            x.append([])
            x_scaled.append([])
            u.append([])
            u_scaled.append([])
            s.append([])
            s_scaled.append([])
            if nlp.control_type not in (
                ControlType.CONSTANT,
                ControlType.CONSTANT_WITH_LAST_NODE,
                ControlType.LINEAR_CONTINUOUS,
                ControlType.NONE,
            ):
                raise NotImplementedError(f"Multiple shooting problem not implemented yet for {nlp.control_type}")

            for k in range(nlp.ns + 1):
                OptimizationVectorHelper._set_node_index(nlp, k)
                if nlp.phase_idx == nlp.use_states_from_phase_idx:
                    if k != nlp.ns and nlp.ode_solver.is_direct_collocation:
                        x_scaled[nlp.phase_idx].append(
                            nlp.cx.sym(
                                "X_scaled_" + str(nlp.phase_idx) + "_" + str(k),
                                nlp.states.scaled.shape,
                                nlp.ode_solver.polynomial_degree + 1,
                            )
                        )
                    else:
                        x_scaled[nlp.phase_idx].append(
                            nlp.cx.sym("X_scaled_" + str(nlp.phase_idx) + "_" + str(k), nlp.states.scaled.shape, 1)
                        )
                    x[nlp.phase_idx].append(
                        x_scaled[nlp.phase_idx][k]
                        * np.concatenate([nlp.x_scaling[key].scaling for key in nlp.states.keys()])
                    )
                else:
                    x_scaled[nlp.phase_idx] = x_scaled[nlp.use_states_from_phase_idx]
                    x[nlp.phase_idx] = x[nlp.use_states_from_phase_idx]

                if nlp.phase_idx == nlp.use_controls_from_phase_idx:
                    if nlp.control_type != ControlType.CONSTANT or (
                        nlp.control_type == ControlType.CONSTANT and k != nlp.ns
                    ):
                        u_scaled[nlp.phase_idx].append(
                            nlp.cx.sym("U_scaled_" + str(nlp.phase_idx) + "_" + str(k), nlp.controls.scaled.shape, 1)
                        )
                        if nlp.controls.keys():
                            u[nlp.phase_idx].append(
                                u_scaled[nlp.phase_idx][0]
                                * np.concatenate([nlp.u_scaling[key].scaling for key in nlp.controls.keys()])
                            )
                else:
                    u_scaled[nlp.phase_idx] = u_scaled[nlp.use_controls_from_phase_idx]
                    u[nlp.phase_idx] = u[nlp.use_controls_from_phase_idx]

                s_scaled[nlp.phase_idx].append(
                    nlp.cx.sym("S_scaled_" + str(nlp.phase_idx) + "_" + str(k), nlp.stochastic_variables.shape, 1)
                )
                if nlp.stochastic_variables.keys():
                    s[nlp.phase_idx].append(
                        s_scaled[nlp.phase_idx][0]
                        * np.concatenate([nlp.s_scaling[key].scaling for key in nlp.stochastic_variables.keys()])
                    )
                else:
                    s[nlp.phase_idx].append(s_scaled[nlp.phase_idx][0])

            OptimizationVectorHelper._set_node_index(nlp, 0)

            nlp.X_scaled = x_scaled[nlp.phase_idx]
            nlp.X = x[nlp.phase_idx]

            nlp.U_scaled = u_scaled[nlp.phase_idx]
            nlp.U = u[nlp.phase_idx]

            nlp.S_scaled = s_scaled[nlp.phase_idx]
            nlp.S = s[nlp.phase_idx]

    @staticmethod
    def vector(ocp):
        """
        Format the x, u, p and s so they are in one nice (and useful) vector

        Returns
        -------
        The vector of all variables
        """

        x_scaled = []
        u_scaled = []
<<<<<<< HEAD
        s = []
        motor_noise = []
        sensory_noise = []
=======
        s_scaled = []
>>>>>>> bcf54ec6
        for nlp in ocp.nlp:
            if nlp.ode_solver.is_direct_collocation:
                x_scaled += [x.reshape((-1, 1)) for x in nlp.X_scaled]
            else:
                x_scaled += nlp.X_scaled
            u_scaled += nlp.U_scaled
<<<<<<< HEAD
            s += nlp.S
            motor_noise += [nlp.motor_noise]
            sensory_noise += [nlp.sensory_noise]

        return vertcat(*x_scaled, *u_scaled, ocp.parameters.cx, *s, *motor_noise,*sensory_noise)
=======
            s_scaled += nlp.S_scaled

        return vertcat(*x_scaled, *u_scaled, ocp.parameters.cx, *s_scaled)
>>>>>>> bcf54ec6

    @staticmethod
    def bounds_vectors(ocp) -> tuple[np.ndarray, np.ndarray]:
        """
        Format the x, u and p bounds so they are in one nice (and useful) vector

        Returns
        -------
        The vector of all bounds (min, max)
        """
        v_bounds_min = np.ndarray((0, 1))
        v_bounds_max = np.ndarray((0, 1))

        # For states
        for i_phase in range(ocp.n_phases):
            current_nlp = ocp.nlp[i_phase]

            repeat = 1
            if current_nlp.ode_solver.is_direct_collocation:
                repeat += current_nlp.ode_solver.polynomial_degree

            nlp = ocp.nlp[current_nlp.use_states_from_phase_idx]
            OptimizationVectorHelper._set_node_index(nlp, 0)
            for key in nlp.states:
                if key in nlp.x_bounds.keys():
                    if nlp.x_bounds[key].type == InterpolationType.ALL_POINTS:
                        nlp.x_bounds[key].check_and_adjust_dimensions(
                            nlp.states[key].cx.shape[0], nlp.ns * (repeat + 1)
                        )
                    else:
                        nlp.x_bounds[key].check_and_adjust_dimensions(nlp.states[key].cx.shape[0], nlp.ns)

            for k in range(nlp.ns + 1):
                OptimizationVectorHelper._set_node_index(nlp, k)
                for p in range(repeat if k != nlp.ns else 1):
                    point = k if k != 0 else 0 if p == 0 else 1
                    # if p != (repeat+1): # change the loop for repeat +1
                    #   point = k * (repeat+1) + p
                    # else:
                    #   point = k * (repeat+1) + p - 1 # same point twice

                    collapsed_values_min = np.ndarray((nlp.states.shape, 1))
                    collapsed_values_max = np.ndarray((nlp.states.shape, 1))
                    for key in nlp.states:
                        if key in nlp.x_bounds.keys():
                            value_min = (
                                nlp.x_bounds[key].min.evaluate_at(shooting_point=point, repeat=repeat + 1)
                                / nlp.x_scaling[key].scaling
                            )[:, np.newaxis]
                            value_max = (
                                nlp.x_bounds[key].max.evaluate_at(shooting_point=point, repeat=repeat + 1)
                                / nlp.x_scaling[key].scaling
                            )[:, np.newaxis]
                        else:
                            value_min = -np.inf
                            value_max = np.inf
                        # Organize the controls according to the correct indices
                        collapsed_values_min[nlp.states[key].index, :] = value_min
                        collapsed_values_max[nlp.states[key].index, :] = value_max

                    v_bounds_min = np.concatenate((v_bounds_min, np.reshape(collapsed_values_min.T, (-1, 1))))
                    v_bounds_max = np.concatenate((v_bounds_max, np.reshape(collapsed_values_max.T, (-1, 1))))

        # For controls
        for i_phase in range(ocp.n_phases):
            current_nlp = ocp.nlp[i_phase]
            nlp = ocp.nlp[current_nlp.use_controls_from_phase_idx]
            OptimizationVectorHelper._set_node_index(nlp, 0)
            if nlp.control_type in (ControlType.CONSTANT, ControlType.NONE):
                ns = nlp.ns
            elif nlp.control_type in (ControlType.LINEAR_CONTINUOUS, ControlType.CONSTANT_WITH_LAST_NODE):
                ns = nlp.ns + 1
            else:
                raise NotImplementedError(f"Multiple shooting problem not implemented yet for {nlp.control_type}")

            for key in nlp.controls.keys():
                if key in nlp.u_bounds.keys():
                    nlp.u_bounds[key].check_and_adjust_dimensions(nlp.controls[key].cx.shape[0], ns - 1)

            for k in range(ns):
                OptimizationVectorHelper._set_node_index(nlp, k)
                collapsed_values_min = np.ndarray((nlp.controls.shape, 1))
                collapsed_values_max = np.ndarray((nlp.controls.shape, 1))
                for key in nlp.controls:
                    if key in nlp.u_bounds.keys():
                        value_min = nlp.u_bounds[key].min.evaluate_at(shooting_point=k) / nlp.u_scaling[key].scaling
                        value_max = nlp.u_bounds[key].max.evaluate_at(shooting_point=k) / nlp.u_scaling[key].scaling
                    else:
                        value_min = -np.inf
                        value_max = np.inf

                    # Organize the controls according to the correct indices
                    collapsed_values_min[nlp.controls[key].index, 0] = value_min
                    collapsed_values_max[nlp.controls[key].index, 0] = value_max

                v_bounds_min = np.concatenate((v_bounds_min, np.reshape(collapsed_values_min.T, (-1, 1))))
                v_bounds_max = np.concatenate((v_bounds_max, np.reshape(collapsed_values_max.T, (-1, 1))))

        # For parameters
        collapsed_values_min = np.ones((ocp.parameters.shape, 1)) * -np.inf
        collapsed_values_max = np.ones((ocp.parameters.shape, 1)) * np.inf
        for key in ocp.parameters.keys():
            if key not in ocp.parameter_bounds.keys():
                continue

            scaled_bounds = ocp.parameter_bounds[key].scale(ocp.parameters[key].scaling)
            collapsed_values_min[ocp.parameters[key].index, :] = scaled_bounds.min
            collapsed_values_max[ocp.parameters[key].index, :] = scaled_bounds.max
        v_bounds_min = np.concatenate((v_bounds_min, np.reshape(collapsed_values_min.T, (-1, 1))))
        v_bounds_max = np.concatenate((v_bounds_max, np.reshape(collapsed_values_max.T, (-1, 1))))

        # For stochastic variables
        for i_phase in range(ocp.n_phases):
            nlp = ocp.nlp[i_phase]
            OptimizationVectorHelper._set_node_index(nlp, 0)
            for key in nlp.stochastic_variables.keys():
                if key in nlp.s_bounds.keys():
                    nlp.s_bounds[key].check_and_adjust_dimensions(nlp.stochastic_variables[key].cx.shape[0], nlp.ns)

            for k in range(nlp.ns + 1):
                OptimizationVectorHelper._set_node_index(nlp, k)
                collapsed_values_min = np.ndarray((nlp.stochastic_variables.shape, 1))
                collapsed_values_max = np.ndarray((nlp.stochastic_variables.shape, 1))
                for key in nlp.stochastic_variables.keys():
                    if key in nlp.s_bounds.keys():
                        value_min = nlp.s_bounds[key].min.evaluate_at(shooting_point=k) / nlp.s_scaling[key].scaling
                        value_max = nlp.s_bounds[key].max.evaluate_at(shooting_point=k) / nlp.s_scaling[key].scaling
                    else:
                        value_min = -np.inf
                        value_max = np.inf

                    # Organize the stochastic variables according to the correct indices
                    collapsed_values_min[nlp.stochastic_variables[key].index, :] = np.reshape(value_min, (-1, 1))
                    collapsed_values_max[nlp.stochastic_variables[key].index, :] = np.reshape(value_max, (-1, 1))

                v_bounds_min = np.concatenate((v_bounds_min, np.reshape(collapsed_values_min.T, (-1, 1))))
                v_bounds_max = np.concatenate((v_bounds_max, np.reshape(collapsed_values_max.T, (-1, 1))))

            if nlp.motor_noise is not None:
                n_motor_noise = nlp.motor_noise.shape[0]
                n_sensory_noise = nlp.sensory_noise.shape[0]
                v_bounds_min = np.concatenate((v_bounds_min, np.zeros((n_motor_noise, 1))))
                v_bounds_min = np.concatenate((v_bounds_min, np.zeros((n_sensory_noise, 1))))
                v_bounds_max = np.concatenate((v_bounds_max, np.ones((n_motor_noise, 1))))
                v_bounds_max = np.concatenate((v_bounds_max, np.ones((n_sensory_noise, 1))))

        return v_bounds_min, v_bounds_max

    @staticmethod
    def init_vector(ocp):
        """
        Format the x, u and p bounds so they are in one nice (and useful) vector

        Returns
        -------
        The vector of all bounds (min, max)
        """
        v_init = np.ndarray((0, 1))

        # For states
        for i_phase in range(len(ocp.nlp)):
            current_nlp = ocp.nlp[i_phase]

            repeat = 1
            if current_nlp.ode_solver.is_direct_collocation:
                repeat += current_nlp.ode_solver.polynomial_degree

            nlp = ocp.nlp[current_nlp.use_states_from_phase_idx]
            OptimizationVectorHelper._set_node_index(nlp, 0)
            for key in nlp.states:
                if key in nlp.x_init.keys():
                    n_points = OptimizationVectorHelper._nb_points(nlp, nlp.x_init[key].type)
                    nlp.x_init[key].check_and_adjust_dimensions(nlp.states[key].cx.shape[0], n_points)

            for k in range(nlp.ns + 1):
                OptimizationVectorHelper._set_node_index(nlp, k)
                for p in range(repeat if k != nlp.ns else 1):
                    point = k if k != 0 else 0 if p == 0 else 1

                    collapsed_values = np.ndarray((nlp.states.shape, 1))
                    for key in nlp.states:
                        if key in nlp.x_init.keys():
                            point_to_eval = point
                            if nlp.x_init[key].type == InterpolationType.ALL_POINTS:
                                point_to_eval = k * repeat + p
                            value = (
                                nlp.x_init[key].init.evaluate_at(shooting_point=point_to_eval, repeat=repeat + 1)
                                / nlp.x_scaling[key].scaling
                            )[:, np.newaxis]
                        else:
                            value = 0
                        # Organize the controls according to the correct indices
                        collapsed_values[nlp.states[key].index, :] = value

                    v_init = np.concatenate((v_init, np.reshape(collapsed_values.T, (-1, 1))))

        # For controls
        for i_phase in range(len(ocp.nlp)):
            current_nlp = ocp.nlp[i_phase]

            nlp = ocp.nlp[current_nlp.use_controls_from_phase_idx]
            OptimizationVectorHelper._set_node_index(nlp, 0)
            if nlp.control_type in (ControlType.CONSTANT, ControlType.NONE):
                ns = nlp.ns
            elif nlp.control_type in (ControlType.LINEAR_CONTINUOUS, ControlType.CONSTANT_WITH_LAST_NODE):
                ns = nlp.ns + 1
            else:
                raise NotImplementedError(f"Multiple shooting problem not implemented yet for {nlp.control_type}")

            for key in nlp.controls.keys():
                if key in nlp.u_init.keys():
                    nlp.u_init[key].check_and_adjust_dimensions(nlp.controls[key].cx.shape[0], ns - 1)

            for k in range(ns):
                OptimizationVectorHelper._set_node_index(nlp, k)
                collapsed_values = np.ndarray((nlp.controls.shape, 1))
                for key in nlp.controls:
                    if key in nlp.u_init.keys():
                        value = nlp.u_init[key].init.evaluate_at(shooting_point=k) / nlp.u_scaling[key].scaling
                    else:
                        value = 0

                    # Organize the controls according to the correct indices
                    collapsed_values[nlp.controls[key].index, 0] = value

                v_init = np.concatenate((v_init, np.reshape(collapsed_values.T, (-1, 1))))

        # For parameters
        collapsed_values = np.zeros((ocp.parameters.shape, 1))
        for key in ocp.parameters.keys():
            if key not in ocp.parameter_init.keys():
                v_init = np.concatenate((v_init, np.zeros((ocp.parameters[key].size, 1))))
                continue

            scaled_init = ocp.parameter_init[key].scale(ocp.parameters[key].scaling)
            collapsed_values[ocp.parameters[key].index, :] = scaled_init.init
        v_init = np.concatenate((v_init, np.reshape(collapsed_values.T, (-1, 1))))

        # For stochastic variables
        for i_phase in range(len(ocp.nlp)):
            nlp = ocp.nlp[i_phase]
            OptimizationVectorHelper._set_node_index(nlp, 0)

            for key in nlp.stochastic_variables.keys():
                if key in nlp.s_init.keys():
                    nlp.s_init[key].check_and_adjust_dimensions(nlp.stochastic_variables[key].cx.shape[0], nlp.ns)

            for k in range(nlp.ns + 1):
                OptimizationVectorHelper._set_node_index(nlp, k)
                collapsed_values = np.ndarray((nlp.stochastic_variables.shape, 1))
                for key in nlp.stochastic_variables:
                    if key in nlp.s_init.keys():
                        value = nlp.s_init[key].init.evaluate_at(shooting_point=k) / nlp.s_scaling[key].scaling
                    else:
                        value = 0

                    # Organize the stochastic variables according to the correct indices
                    collapsed_values[nlp.stochastic_variables[key].index, 0] = value

                v_init = np.concatenate((v_init, np.reshape(collapsed_values.T, (-1, 1))))

            if nlp.motor_noise is not None:
                n_motor_noise = nlp.motor_noise.shape[0]
                n_sensory_noise = nlp.sensory_noise.shape[0]
                v_init = np.concatenate((v_init, np.zeros((n_motor_noise, 1))))
                v_init = np.concatenate((v_init, np.zeros((n_sensory_noise, 1))))

        return v_init

    @staticmethod
    def extract_phase_time(ocp, data: np.ndarray | DM) -> list:
        """
        Get the phase time. If time is optimized, the MX/SX values are replaced by their actual optimized time

        Parameters
        ----------
        data: np.ndarray | DM
            The solution in a vector

        Returns
        -------
        The phase time
        """

        data_time_optimized = []
        if "time" in ocp.parameters.names:
            offset = data.shape[0] - ocp.parameters.shape
            for param in ocp.parameters:
                if param.name == "time":
                    data_time_optimized = list(np.array(data[[offset + i for i in param.index], :])[:, 0])
                    break

        # Starts at zero
        phase_time = [0] + [nlp.tf for nlp in ocp.nlp]
        if data_time_optimized:
            cmp = 0
            for i in range(len(phase_time)):
                if not isinstance(phase_time[i], (int, float)):
                    phase_time[i] = data_time_optimized[ocp.time_phase_mapping.to_second.map_idx[cmp]]
                    cmp += 1
        return phase_time

    @staticmethod
    def to_dictionaries(ocp, data: np.ndarray | DM) -> tuple:
        """
        Convert a vector of solution in an easy to use dictionary, where are the variables are given their proper names

        Parameters
        ----------
        data: np.ndarray | DM
            The solution in a vector

        Returns
        -------
        The solution in a tuple of dictionaries format (tuple => each phase)
        """

        v_array = np.array(data).squeeze()

        data_states = []
        data_controls = []
        data_stochastic_variables = []
        for p in range(ocp.n_phases):
            nlp = ocp.nlp[p]
            nlp.controls.node_index = 0

            n_points = nlp.ns * (1 if nlp.ode_solver.is_direct_shooting else (nlp.ode_solver.polynomial_degree + 1)) + 1
            data_states.append({key: np.ndarray((nlp.states[key].shape, n_points)) for key in nlp.states})
            data_controls.append(
                {
                    key: np.ndarray(
                        (
                            nlp.controls[key].shape,
                            nlp.ns
                            + (
                                1
                                if nlp.control_type
                                in (ControlType.LINEAR_CONTINUOUS, ControlType.CONSTANT_WITH_LAST_NODE)
                                else 0
                            ),
                        )
                    )
                    for key in ocp.nlp[p].controls
                }
            )
            data_stochastic_variables.append(
                {
                    key: np.ndarray((nlp.stochastic_variables[key].shape, nlp.ns + 1))
                    for key in ocp.nlp[p].stochastic_variables
                }
            )
        data_parameters = {key: np.ndarray((0, 1)) for key in ocp.parameters.keys()}

        # For states
        offset = 0
        p_idx = 0
        for p in range(ocp.n_phases):
            nlp = ocp.nlp[p]
            nx = nlp.states.shape

            if nlp.use_states_from_phase_idx == nlp.phase_idx:
                repeat = (nlp.ode_solver.polynomial_degree + 1) if nlp.ode_solver.is_direct_collocation else 1
                for k in range((nlp.ns * repeat) + 1):
                    nlp.states.node_index = k // repeat
                    x_array = v_array[offset : offset + nx].reshape((nlp.states.scaled.shape, -1), order="F")
                    for key in nlp.states:
                        data_states[p_idx][key][:, k : k + 1] = x_array[nlp.states[key].index, :]
                    offset += nx
                p_idx += 1

        # For controls
        p_idx = 0
        for p in range(ocp.n_phases):
            nlp = ocp.nlp[p]
            nu = nlp.controls.shape

            if nlp.control_type in (ControlType.NONE,):
                continue

            if nlp.use_controls_from_phase_idx == nlp.phase_idx:
                if nlp.control_type in (ControlType.CONSTANT, ControlType.NONE):
                    ns = nlp.ns
                elif nlp.control_type in (ControlType.LINEAR_CONTINUOUS, ControlType.CONSTANT_WITH_LAST_NODE):
                    ns = nlp.ns + 1
                else:
                    raise NotImplementedError(f"Multiple shooting problem not implemented yet for {nlp.control_type}")

                for k in range(ns):
                    nlp.controls.node_index = k
                    u_array = v_array[offset : offset + nu].reshape((nlp.controls.scaled.shape, -1), order="F")
                    for key in nlp.controls:
                        data_controls[p_idx][key][:, k : k + 1] = u_array[nlp.controls[key].index, :]
                    offset += nu
                p_idx += 1

        # For parameters
        for param in ocp.parameters:
            data_parameters[param.name] = v_array[[offset + i for i in param.index], np.newaxis] * param.scaling
        offset += len(ocp.parameters)

        # For stochastic variables
        p_idx = 0
        for p in range(ocp.n_phases):
            nlp = ocp.nlp[p]
            nstochastic = nlp.stochastic_variables.shape
            if nstochastic > 0:
                for k in range(nlp.ns + 1):
                    nlp.stochastic_variables.node_index = k
                    s_array = v_array[offset : offset + nstochastic].reshape(
                        (nlp.stochastic_variables.shape, -1), order="F"
                    )
                    for key in nlp.stochastic_variables:
                        data_stochastic_variables[p_idx][key][:, k : k + 1] = s_array[
                            nlp.stochastic_variables[key].index, :
                        ].reshape(nlp.stochastic_variables[key].shape, 1)
                    offset += nstochastic
                p_idx += 1

        return data_states, data_controls, data_parameters, data_stochastic_variables

    @staticmethod
    def _nb_points(nlp, interpolation_type):
        n_points = nlp.ns

        if nlp.ode_solver.is_direct_shooting:
            if interpolation_type == InterpolationType.ALL_POINTS:
                raise ValueError("InterpolationType.ALL_POINTS must only be used with direct collocation")

        if nlp.ode_solver.is_direct_collocation:
            if interpolation_type != InterpolationType.EACH_FRAME:
                n_points *= nlp.ode_solver.steps + 1
        return n_points

    @staticmethod
    def _set_node_index(nlp, node):
        nlp.states.node_index = node
        nlp.states_dot.node_index = node
        nlp.controls.node_index = node
        nlp.stochastic_variables.node_index = node<|MERGE_RESOLUTION|>--- conflicted
+++ resolved
@@ -127,30 +127,20 @@
 
         x_scaled = []
         u_scaled = []
-<<<<<<< HEAD
-        s = []
+        s_scaled = []
         motor_noise = []
         sensory_noise = []
-=======
-        s_scaled = []
->>>>>>> bcf54ec6
         for nlp in ocp.nlp:
             if nlp.ode_solver.is_direct_collocation:
                 x_scaled += [x.reshape((-1, 1)) for x in nlp.X_scaled]
             else:
                 x_scaled += nlp.X_scaled
             u_scaled += nlp.U_scaled
-<<<<<<< HEAD
-            s += nlp.S
+            s_scaled += nlp.S_scaled
             motor_noise += [nlp.motor_noise]
             sensory_noise += [nlp.sensory_noise]
 
-        return vertcat(*x_scaled, *u_scaled, ocp.parameters.cx, *s, *motor_noise,*sensory_noise)
-=======
-            s_scaled += nlp.S_scaled
-
-        return vertcat(*x_scaled, *u_scaled, ocp.parameters.cx, *s_scaled)
->>>>>>> bcf54ec6
+        return vertcat(*x_scaled, *u_scaled, ocp.parameters.cx, *s_scaled, *motor_noise,*sensory_noise)
 
     @staticmethod
     def bounds_vectors(ocp) -> tuple[np.ndarray, np.ndarray]:
