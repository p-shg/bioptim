--- conflicted
+++ resolved
@@ -300,8 +300,6 @@
             parameter_objectives,
             multinode_constraints,
             multinode_objectives,
-<<<<<<< HEAD
-=======
             phase_transitions,
             x_bounds,
             u_bounds,
@@ -311,7 +309,6 @@
             u_init,
             parameter_init,
             s_init,
->>>>>>> 2f1e6e5e
         ) = self._check_arguments_and_build_nlp(
             dynamics,
             n_threads,
@@ -1462,13 +1459,8 @@
                         )
 
                 out.append(
-<<<<<<< HEAD
-                    penalty.weighted_function_non_threaded[t](t, state_value, u, p, s, penalty.weight, _target, dt)
-=======
-                    penalty.weighted_function_non_threaded[t](
-                        state_value, control_value, p, stochastic_value, penalty.weight, _target, dt
+                    penalty.weighted_function_non_threaded[t](t, state_value, control_value, p, stochastic_value, penalty.weight, _target, dt
                     )
->>>>>>> 2f1e6e5e
                 )
             elif (
                 penalty.integration_rule == QuadratureRule.APPROXIMATE_TRAPEZOIDAL
