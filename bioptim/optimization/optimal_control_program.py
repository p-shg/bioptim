--- conflicted
+++ resolved
@@ -172,11 +172,8 @@
         x_scaling: VariableScalingList = None,
         xdot_scaling: VariableScalingList = None,
         u_scaling: VariableScalingList = None,
-<<<<<<< HEAD
+        s_scaling: VariableScalingList = None,
         state_continuity_weight: float = None,  # TODO: docstring
-=======
-        s_scaling: VariableScalingList = None,
->>>>>>> 7659efc3
         n_threads: int = 1,
         use_sx: bool = False,
         integrated_value_functions: dict[str, Callable] = None,
@@ -596,17 +593,12 @@
         if not isinstance(use_sx, bool):
             raise RuntimeError("use_sx should be a bool")
 
-<<<<<<< HEAD
-        if not assume_phase_dynamics and self.n_threads > 1:
-            raise RuntimeError("n_threads is greater than 1 is not compatible with assume_phase_dynamics=False")
-=======
         if isinstance(dynamics, Dynamics):
             tp = dynamics
             dynamics = DynamicsList()
             dynamics.add(tp)
         if not isinstance(dynamics, DynamicsList):
             raise ValueError("dynamics must be of type DynamicsList or Dynamics")
->>>>>>> 7659efc3
 
         # Type of CasADi graph
         self.cx = SX if use_sx else MX
