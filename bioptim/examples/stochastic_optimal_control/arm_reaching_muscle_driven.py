"""
This example replicates the results from "An approximate stochastic optimal control framework to simulate nonlinear
neuro-musculoskeletal models in the presence of noise"(https://doi.org/10.1371/journal.pcbi.1009338).
The task is to unfold the arm to reach a target further from the trunk.
Noise is added on the motor execution (motor_noise) and on the feedback (wEE=wP and wEE_dot=wPdot).
The expected joint angles (x_mean) are optimized like in a deterministic OCP, but the covariance matrix is minimized to
reduce uncertainty. This covariance matrix is computed from the expected states.

Note: In the original paper, the continuity constraint was weighted (*1e3), but as we do not encourage users to weight
constraint, this feature is not implemented in bioptim (if you really want this feature, please notify the developers
by opening an issue on GitHub). However, the equivalence of our implementation has been tested.
"""

import pickle

import matplotlib.pyplot as plt
import casadi as cas
import numpy as np

from bioptim import (
    OptimalControlProgram,
    StochasticOptimalControlProgram,
    StochasticBioModel,
    PhaseDynamics,
    InitialGuessList,
    ObjectiveFcn,
    Solver,
    ObjectiveList,
    NonLinearProgram,
    DynamicsEvaluation,
    DynamicsFunctions,
    ConfigureProblem,
    DynamicsList,
    BoundsList,
    InterpolationType,
    SocpType,
    PenaltyController,
    Node,
    ConstraintList,
    ConstraintFcn,
    MultinodeConstraintList,
    MultinodeObjectiveList,
    ControlType,
)

from bioptim.examples.stochastic_optimal_control.leuven_arm_model import LeuvenArmModel
from bioptim.examples.stochastic_optimal_control.arm_reaching_torque_driven_implicit import ExampleType
from bioptim.examples.stochastic_optimal_control.common import compute_torques_from_noise_and_feedback


def sensory_reference(
    time: cas.MX | cas.SX,
    states: cas.MX | cas.SX,
    controls: cas.MX | cas.SX,
    parameters: cas.MX | cas.SX,
    algebraic_states: cas.MX | cas.SX,
    nlp: NonLinearProgram,
):
    """
    This functions returns the sensory reference for the feedback gains.
    """
    q = states[nlp.states["q"].index]
    qdot = states[nlp.states["qdot"].index]
    hand_pos_velo = nlp.model.end_effector_pos_velo(q, qdot)
    return hand_pos_velo


def stochastic_forward_dynamics(
    time: cas.MX | cas.SX,
    states: cas.MX | cas.SX,
    controls: cas.MX | cas.SX,
    parameters: cas.MX | cas.SX,
    algebraic_states: cas.MX | cas.SX,
    nlp: NonLinearProgram,
    force_field_magnitude,
    with_noise,
) -> DynamicsEvaluation:
    q = DynamicsFunctions.get(nlp.states["q"], states)
    qdot = DynamicsFunctions.get(nlp.states["qdot"], states)
    mus_activations = DynamicsFunctions.get(nlp.states["muscles"], states)
    mus_excitations = DynamicsFunctions.get(nlp.controls["muscles"], controls)

    motor_noise = 0
    sensory_noise = 0
    if with_noise:
        motor_noise = nlp.parameters["motor_noise"].mx
        sensory_noise = nlp.parameters["sensory_noise"].mx

    mus_excitations_fb = mus_excitations
    noise_torque = np.zeros(nlp.model.motor_noise_magnitude.shape)
    if with_noise:
        ref = DynamicsFunctions.get(nlp.algebraic_states["ref"], algebraic_states)
        k = DynamicsFunctions.get(nlp.algebraic_states["k"], algebraic_states)
        k_matrix = StochasticBioModel.reshape_to_matrix(k, nlp.model.matrix_shape_k)

<<<<<<< HEAD
        hand_pos_velo = nlp.model.sensory_reference(time, states, controls, parameters, stochastic_variables, nlp)
=======
        hand_pos_velo = nlp.model.sensory_reference(states, controls, parameters, algebraic_states, nlp)
>>>>>>> ef393c43

        mus_excitations_fb += nlp.model.get_excitation_with_feedback(k_matrix, hand_pos_velo, ref, sensory_noise)
        noise_torque = motor_noise

    muscles_tau = nlp.model.get_muscle_torque(q, qdot, mus_activations)

    tau_force_field = nlp.model.force_field(q, force_field_magnitude)

    torques_computed = muscles_tau + noise_torque + tau_force_field
    dq_computed = qdot
    dactivations_computed = (mus_excitations_fb - mus_activations) / nlp.model.tau_coef

    a1 = nlp.model.I1 + nlp.model.I2 + nlp.model.m2 * nlp.model.l1**2
    a2 = nlp.model.m2 * nlp.model.l1 * nlp.model.lc2
    a3 = nlp.model.I2

    theta_elbow = q[1]
    dtheta_shoulder = qdot[0]
    dtheta_elbow = qdot[1]

    cx = type(theta_elbow)
    mass_matrix = cx(2, 2)
    mass_matrix[0, 0] = a1 + 2 * a2 * cas.cos(theta_elbow)
    mass_matrix[0, 1] = a3 + a2 * cas.cos(theta_elbow)
    mass_matrix[1, 0] = a3 + a2 * cas.cos(theta_elbow)
    mass_matrix[1, 1] = a3

    nleffects = cx(2, 1)
    nleffects[0] = a2 * cas.sin(theta_elbow) * (-dtheta_elbow * (2 * dtheta_shoulder + dtheta_elbow))
    nleffects[1] = a2 * cas.sin(theta_elbow) * dtheta_shoulder**2

    friction = nlp.model.friction_coefficients

    dqdot_computed = cas.inv(mass_matrix) @ (torques_computed - nleffects - friction @ qdot)

    return DynamicsEvaluation(dxdt=cas.vertcat(dq_computed, dqdot_computed, dactivations_computed), defects=None)


def configure_stochastic_optimal_control_problem(ocp: OptimalControlProgram, nlp: NonLinearProgram):
    ConfigureProblem.configure_q(ocp, nlp, True, False, False)
    ConfigureProblem.configure_qdot(ocp, nlp, True, False, True)
    ConfigureProblem.configure_qddot(ocp, nlp, False, False, True)
    ConfigureProblem.configure_muscles(
        ocp, nlp, True, True
    )  # Muscles activations as states + muscles excitations as controls

    # Algebraic variables
    ConfigureProblem.configure_stochastic_k(ocp, nlp, n_noised_controls=6, n_references=4)
    ConfigureProblem.configure_stochastic_ref(ocp, nlp, n_references=4)
    ConfigureProblem.configure_stochastic_m(ocp, nlp, n_noised_states=10)
    mat_cov_init = cas.DM_eye(10) * np.array([1e-4, 1e-4, 1e-7, 1e-7, 1e-6, 1e-6, 1e-6, 1e-6, 1e-6, 1e-6])
    ConfigureProblem.configure_stochastic_cov_explicit(ocp, nlp, n_noised_states=10, initial_matrix=mat_cov_init)
    ConfigureProblem.configure_dynamics_function(
        ocp,
        nlp,
        dyn_func=lambda time, states, controls, parameters, algebraic_states, nlp: nlp.dynamics_type.dynamic_function(
            time, states, controls, parameters, algebraic_states, nlp, with_noise=False
        ),
    )
    ConfigureProblem.configure_dynamics_function(
        ocp,
        nlp,
        dyn_func=lambda time, states, controls, parameters, algebraic_states, nlp: nlp.dynamics_type.dynamic_function(
            time, states, controls, parameters, algebraic_states, nlp, with_noise=True
        ),
    )


def minimize_uncertainty(controllers: list[PenaltyController], key: str) -> cas.MX:
    """
    Minimize the uncertainty (covariance matrix) of the states.
    """
    dt = controllers[0].dt.cx
    out = 0
    for i, ctrl in enumerate(controllers):
        cov_matrix = StochasticBioModel.reshape_to_matrix(ctrl.integrated_values["cov"].cx, ctrl.model.matrix_shape_cov)
        p_partial = cov_matrix[ctrl.states[key].index, ctrl.states[key].index]
        out += cas.trace(p_partial) * dt

    return out


def get_cov_mat(nlp, node_index):
    dt = nlp.dt_mx

    nlp.states.node_index = node_index - 1
    nlp.controls.node_index = node_index - 1
    nlp.algebraic_states.node_index = node_index - 1
    nlp.integrated_values.node_index = node_index - 1

    m_matrix = StochasticBioModel.reshape_to_matrix(nlp.algebraic_states["m"].cx, nlp.model.matrix_shape_m)

    CX_eye = cas.SX_eye if nlp.cx == cas.SX else cas.MX_eye
    sensory_noise = nlp.parameters["sensory_noise"].cx
    motor_noise = nlp.parameters["motor_noise"].cx
    sigma_w = cas.vertcat(sensory_noise, motor_noise) * CX_eye(6)
    cov_sym = cas.MX.sym("cov", nlp.integrated_values.cx.shape[0])
    cov_matrix = StochasticBioModel.reshape_to_matrix(cov_sym, nlp.model.matrix_shape_cov)

    dx = stochastic_forward_dynamics(
<<<<<<< HEAD
        nlp.time_cx,
        nlp.states.cx_start,
        nlp.controls.cx_start,
        nlp.parameters,
        nlp.stochastic_variables.cx_start,
=======
        nlp.states.mx,
        nlp.controls.mx,
        nlp.parameters.mx,
        nlp.algebraic_states.mx,
>>>>>>> ef393c43
        nlp,
        force_field_magnitude=nlp.model.force_field_magnitude,
        with_noise=True,
    )

    dx.dxdt = cas.Function(
        "tp", [nlp.states.mx, nlp.controls.mx, nlp.parameters.mx, nlp.algebraic_states.mx], [dx.dxdt]
    )(nlp.states.cx, nlp.controls.cx, nlp.parameters.cx, nlp.algebraic_states.cx)

    ddx_dwm = cas.jacobian(dx.dxdt, cas.vertcat(sensory_noise, motor_noise))
    dg_dw = -ddx_dwm * dt
    ddx_dx = cas.jacobian(dx.dxdt, nlp.states.cx)
    dg_dx = -(ddx_dx * dt / 2 + CX_eye(ddx_dx.shape[0]))

    p_next = m_matrix @ (dg_dx @ cov_matrix @ dg_dx.T + dg_dw @ sigma_w @ dg_dw.T) @ m_matrix.T

    parameters = nlp.parameters.cx
    parameters[nlp.parameters["sensory_noise"].index] = nlp.model.sensory_noise_magnitude
    parameters[nlp.parameters["motor_noise"].index] = nlp.model.motor_noise_magnitude

    func_eval = cas.Function(
        "p_next",
        [dt, nlp.states.cx, nlp.controls.cx, nlp.parameters.cx, nlp.algebraic_states.cx, cov_sym],
        [p_next],
    )(
        nlp.dt,
        nlp.states.cx,
        nlp.controls.cx,
        parameters,
        nlp.algebraic_states.cx,
        nlp.integrated_values["cov"].cx,
    )
    p_vector = StochasticBioModel.reshape_to_vector(func_eval)
    return p_vector


def reach_target_consistantly(controllers: list[PenaltyController]) -> cas.MX:
    """
    Constraint the hand to reach the target consistently.
    This is a multi-node constraint because the covariance matrix depends on all the precedent nodes, but it only
    applies at the END node.
    """

    q_sym = cas.MX.sym("q_sym", controllers[-1].states["q"].cx.shape[0])
    qdot_sym = cas.MX.sym("qdot_sym", controllers[-1].states["qdot"].cx.shape[0])
    cov_sym = cas.MX.sym("cov", controllers[-1].integrated_values.cx.shape[0])
    cov_matrix = StochasticBioModel.reshape_to_matrix(cov_sym, controllers[-1].model.matrix_shape_cov)

    hand_pos = controllers[0].model.end_effector_position(q_sym)
    hand_vel = controllers[0].model.end_effector_velocity(q_sym, qdot_sym)

    jac_marker_q = cas.jacobian(hand_pos, q_sym)
    jac_marker_qdot = cas.jacobian(hand_vel, cas.vertcat(q_sym, qdot_sym))

    cov_matrix_q = cov_matrix[:2, :2]
    cov_matrix_qdot = cov_matrix[:4, :4]

    pos_constraint = jac_marker_q @ cov_matrix_q @ jac_marker_q.T
    vel_constraint = jac_marker_qdot @ cov_matrix_qdot @ jac_marker_qdot.T

    out = cas.vertcat(pos_constraint[0, 0], pos_constraint[1, 1], vel_constraint[0, 0], vel_constraint[1, 1])

    fun = cas.Function("reach_target_consistantly", [q_sym, qdot_sym, cov_sym], [out])
    val = fun(
        controllers[-1].states["q"].cx,
        controllers[-1].states["qdot"].cx,
        controllers[-1].integrated_values.cx,
    )

    return val


def expected_feedback_effort(controllers: list[PenaltyController], sensory_noise_magnitude: cas.DM) -> cas.MX:
    """
    This function computes the expected effort due to the motor command and feedback gains for a given sensory noise
    magnitude.
    It is computed as Jacobian(effort, states) @ cov @ Jacobian(effort, states) +
                        Jacobian(effort, motor_noise) @ sigma_w @ Jacobian(effort, motor_noise)

    Parameters
    ----------
    controllers : list[PenaltyController]
        List of controllers to be used to compute the expected effort.
    sensory_noise_magnitude : cas.DM
        Magnitude of the sensory noise.
    """
    dt = controllers[0].tf / controllers[0].ns
    sensory_noise_matrix = sensory_noise_magnitude * cas.MX_eye(4)

    # create the casadi function to be evaluated
    # Get the symbolic variables
    ref = controllers[0].algebraic_states["ref"].cx
    cov_sym = cas.MX.sym("cov", controllers[0].integrated_values.cx.shape[0])
    cov_matrix = StochasticBioModel.reshape_to_matrix(cov_sym, controllers[0].model.matrix_shape_cov)

    k = controllers[0].algebraic_states["k"].cx
    k_matrix = StochasticBioModel.reshape_to_matrix(k, controllers[0].model.matrix_shape_k)

    # Compute the expected effort
    hand_pos_velo = controllers[0].model.sensory_reference(
<<<<<<< HEAD
        controllers[0].time.cx,
        controllers[0].states.cx_start,
        controllers[0].controls.cx_start,
        controllers[0].parameters.cx_start,
        controllers[0].stochastic_variables.cx_start,
=======
        controllers[0].states.cx,
        controllers[0].controls.cx,
        controllers[0].parameters.cx,
        controllers[0].algebraic_states.cx,
>>>>>>> ef393c43
        controllers[0].get_nlp,
    )
    trace_k_sensor_k = cas.trace(k_matrix @ sensory_noise_matrix @ k_matrix.T)
    e_fb = k_matrix @ ((hand_pos_velo - ref) + sensory_noise_magnitude)
    jac_e_fb_x = cas.jacobian(e_fb, controllers[0].states.cx)
    trace_jac_p_jack = cas.trace(jac_e_fb_x @ cov_matrix @ jac_e_fb_x.T)
    expectedEffort_fb_mx = trace_jac_p_jack + trace_k_sensor_k
    func = cas.Function(
        "f_expectedEffort_fb",
        [controllers[0].states.cx, controllers[0].algebraic_states.cx, cov_sym],
        [expectedEffort_fb_mx],
    )

    f_expectedEffort_fb = 0
    for i, ctrl in enumerate(controllers):
        P_vector = ctrl.integrated_values.cx
        out = func(ctrl.states.cx, ctrl.algebraic_states.cx, P_vector)
        f_expectedEffort_fb += out * dt

    return f_expectedEffort_fb


def zero_acceleration(controller: PenaltyController, force_field_magnitude: float) -> cas.MX:
    """
    No acceleration of the joints at the beginning and end of the movement.
    """
    dx = stochastic_forward_dynamics(
<<<<<<< HEAD
        controller.time.cx,
        controller.states.cx_start,
        controller.controls.cx_start,
        controller.parameters.cx_start,
        controller.stochastic_variables.cx_start,
=======
        controller.states.cx,
        controller.controls.cx,
        controller.parameters.cx,
        controller.algebraic_states.cx,
>>>>>>> ef393c43
        controller.get_nlp,
        force_field_magnitude=force_field_magnitude,
        with_noise=False,
    )
    return dx.dxdt[2:4]


def track_final_marker(controller: PenaltyController) -> cas.MX:
    """
    Track the hand position.
    """
    q = controller.states["q"].cx
    ee_pos = controller.model.end_effector_position(q)
    return ee_pos


def prepare_socp(
    final_time: float,
    n_shooting: int,
    hand_final_position: np.ndarray,
    motor_noise_magnitude: cas.DM,
    sensory_noise_magnitude: cas.DM,
    force_field_magnitude: float = 0,
    example_type=ExampleType.CIRCLE,
    use_sx: bool = False,
) -> StochasticOptimalControlProgram:
    """
    The initialization of an ocp
    Parameters
    ----------
    final_time: float
        The time in second required to perform the task
    n_shooting: int
        The number of shooting points to define int the direct multiple shooting program
    hand_final_position: np.ndarray
        The final position of the end effector
    motor_noise_magnitude: cas.DM
        The magnitude of the motor noise
    sensory_noise_magnitude: cas.DM
        The magnitude of the sensory noise
    force_field_magnitude: float
        The magnitude of the force field
    example_type:
        The type of problem to solve (ExampleType.CIRCLE or ExampleType.BAR)

    Returns
    -------
    The OptimalControlProgram ready to be solved
    """

    bio_model = LeuvenArmModel(
        sensory_noise_magnitude=sensory_noise_magnitude,
        motor_noise_magnitude=motor_noise_magnitude,
        sensory_reference=sensory_reference,
        compute_torques_from_noise_and_feedback=compute_torques_from_noise_and_feedback,
    )
    bio_model.force_field_magnitude = force_field_magnitude

    shoulder_pos_initial = 0.349065850398866
    shoulder_pos_final = 0.959931088596881
    elbow_pos_initial = 2.245867726451909  # Optimized in Tom's version
    elbow_pos_final = 1.159394851847144  # Optimized in Tom's version

    # Add objective functions
    objective_functions = ObjectiveList()
    objective_functions.add(
        ObjectiveFcn.Lagrange.MINIMIZE_CONTROL, node=Node.ALL, key="muscles", weight=1e3 / 2, quadratic=True
    )
    objective_functions.add(
        ObjectiveFcn.Lagrange.MINIMIZE_STATE, node=Node.ALL, key="muscles", weight=1e3 / 2, quadratic=True
    )

    multinode_objectives = MultinodeObjectiveList()
    multinode_objectives.add(
        minimize_uncertainty,
        nodes_phase=[0 for _ in range(n_shooting + 1)],
        nodes=[i for i in range(n_shooting + 1)],
        key="muscles",
        weight=1e3 / 2,
        quadratic=False,
    )
    multinode_objectives.add(
        expected_feedback_effort,
        nodes_phase=[0 for _ in range(n_shooting + 1)],
        nodes=[i for i in range(n_shooting + 1)],
        sensory_noise_magnitude=sensory_noise_magnitude,
        weight=1e3 / 2,
        quadratic=False,
    )

    # Constraints
    constraints = ConstraintList()
    constraints.add(
        ConstraintFcn.TRACK_STATE, key="q", node=Node.START, target=np.array([shoulder_pos_initial, elbow_pos_initial])
    )
    constraints.add(ConstraintFcn.TRACK_STATE, key="qdot", node=Node.START, target=np.array([0, 0]))
    constraints.add(
        zero_acceleration,
        node=Node.START,
        force_field_magnitude=force_field_magnitude,
    )
    constraints.add(track_final_marker, node=Node.END, target=hand_final_position)
    constraints.add(ConstraintFcn.TRACK_STATE, key="qdot", node=Node.END, target=np.array([0, 0]))
    constraints.add(
        zero_acceleration,
        node=Node.END,
        force_field_magnitude=force_field_magnitude,
    )  # Not possible sice the control on the last node is NaN
    constraints.add(ConstraintFcn.TRACK_CONTROL, key="muscles", node=Node.ALL, min_bound=0.001, max_bound=1)
    constraints.add(ConstraintFcn.TRACK_STATE, key="muscles", node=Node.ALL, min_bound=0.001, max_bound=1)
    constraints.add(
        ConstraintFcn.TRACK_STATE, key="q", node=Node.ALL, min_bound=0, max_bound=180
    )  # This is a bug, it should be in radians

    if example_type == ExampleType.BAR:
        max_bounds_lateral_variation = cas.inf
    elif example_type == ExampleType.CIRCLE:
        max_bounds_lateral_variation = 0.004
    else:
        raise NotImplementedError("Wrong problem type")

    multinode_constraints = MultinodeConstraintList()
    multinode_constraints.add(
        reach_target_consistantly,
        nodes_phase=[0 for _ in range(n_shooting + 1)],
        nodes=[i for i in range(n_shooting + 1)],
        min_bound=np.array([-cas.inf, -cas.inf, -cas.inf, -cas.inf]),
        max_bound=np.array([max_bounds_lateral_variation**2, 0.004**2, 0.05**2, 0.05**2]),
    )

    # Dynamics
    dynamics = DynamicsList()
    dynamics.add(
        configure_stochastic_optimal_control_problem,
<<<<<<< HEAD
        dynamic_function=lambda time, states, controls, parameters, stochastic_variables, nlp, with_noise: stochastic_forward_dynamics(
            time,
=======
        dynamic_function=lambda time, states, controls, parameters, algebraic_states, nlp, with_noise: stochastic_forward_dynamics(
>>>>>>> ef393c43
            states,
            controls,
            parameters,
            algebraic_states,
            nlp,
            force_field_magnitude=force_field_magnitude,
            with_noise=with_noise,
        ),
        expand_dynamics=False,
        phase_dynamics=PhaseDynamics.ONE_PER_NODE,
    )

    n_muscles = 6
    n_q = bio_model.nb_q
    n_qdot = bio_model.nb_qdot
    n_states = n_q + n_qdot + n_muscles

    states_min = np.ones((n_states, n_shooting + 1)) * -cas.inf
    states_max = np.ones((n_states, n_shooting + 1)) * cas.inf

    x_bounds = BoundsList()
    x_bounds.add(
        "q", min_bound=states_min[:n_q, :], max_bound=states_max[:n_q, :], interpolation=InterpolationType.EACH_FRAME
    )
    x_bounds.add(
        "qdot",
        min_bound=states_min[n_q : n_q + n_qdot, :],
        max_bound=states_max[n_q : n_q + n_qdot, :],
        interpolation=InterpolationType.EACH_FRAME,
    )
    x_bounds.add(
        "muscles",
        min_bound=states_min[n_q + n_qdot :, :],
        max_bound=states_max[n_q + n_qdot :, :],
        interpolation=InterpolationType.EACH_FRAME,
    )

    u_bounds = BoundsList()
    controls_min = np.ones((n_muscles, 3)) * -cas.inf
    controls_max = np.ones((n_muscles, 3)) * cas.inf
    u_bounds.add("muscles", min_bound=controls_min, max_bound=controls_max)

    # Initial guesses
    states_init = np.zeros((n_states, n_shooting + 1))
    states_init[0, :] = np.linspace(shoulder_pos_initial, shoulder_pos_final, n_shooting + 1)
    states_init[1, :] = np.linspace(elbow_pos_initial, elbow_pos_final, n_shooting + 1)
    states_init[n_q + n_qdot :, :] = 0.01

    x_init = InitialGuessList()
    x_init.add("q", initial_guess=states_init[:n_q, :], interpolation=InterpolationType.EACH_FRAME)
    x_init.add("qdot", initial_guess=states_init[n_q : n_q + n_qdot, :], interpolation=InterpolationType.EACH_FRAME)
    x_init.add("muscles", initial_guess=states_init[n_q + n_qdot :, :], interpolation=InterpolationType.EACH_FRAME)

    controls_init = np.ones((n_muscles, n_shooting + 1)) * 0.01

    u_init = InitialGuessList()
    u_init.add("muscles", initial_guess=controls_init, interpolation=InterpolationType.EACH_FRAME)

    n_stochastic = n_muscles * (n_q + n_qdot) + n_q + n_qdot + n_states * n_states  # K(6x4) + ref(4x1) + M(10x10)
    a_init = InitialGuessList()
    a_bounds = BoundsList()
    stochastic_min = np.ones((n_stochastic, 3)) * -cas.inf
    stochastic_max = np.ones((n_stochastic, 3)) * cas.inf

    stochastic_init = np.zeros((n_stochastic, n_shooting + 1))
    curent_index = 0
    stochastic_init[: n_muscles * (n_q + n_qdot), :] = 0.01  # K
    a_init.add(
        "k",
        initial_guess=stochastic_init[: n_muscles * (n_q + n_qdot), :],
        interpolation=InterpolationType.EACH_FRAME,
    )
    a_bounds.add(
        "k",
        min_bound=stochastic_min[: n_muscles * (n_q + n_qdot), :],
        max_bound=stochastic_max[: n_muscles * (n_q + n_qdot), :],
    )
    curent_index += n_muscles * (n_q + n_qdot)
    stochastic_init[curent_index : curent_index + n_q + n_qdot, :] = 0.01  # ref
    a_init.add(
        "ref",
        initial_guess=stochastic_init[curent_index : curent_index + n_q + n_qdot, :],
        interpolation=InterpolationType.EACH_FRAME,
    )
    a_bounds.add(
        "ref",
        min_bound=stochastic_min[curent_index : curent_index + n_q + n_qdot, :],
        max_bound=stochastic_max[curent_index : curent_index + n_q + n_qdot, :],
    )
    curent_index += n_q + n_qdot
    stochastic_init[curent_index : curent_index + n_states * n_states, :] = 0.01  # M
    a_init.add(
        "m",
        initial_guess=stochastic_init[curent_index : curent_index + n_states * n_states, :],
        interpolation=InterpolationType.EACH_FRAME,
    )
    a_bounds.add(
        "m",
        min_bound=stochastic_min[curent_index : curent_index + n_states * n_states, :],
        max_bound=stochastic_max[curent_index : curent_index + n_states * n_states, :],
    )

    integrated_value_functions = {"cov": get_cov_mat}

    return StochasticOptimalControlProgram(
        bio_model,
        dynamics,
        n_shooting,
        final_time,
        x_init=x_init,
        u_init=u_init,
        a_init=a_init,
        x_bounds=x_bounds,
        u_bounds=u_bounds,
        a_bounds=a_bounds,
        objective_functions=objective_functions,
        multinode_objectives=multinode_objectives,
        constraints=constraints,
        multinode_constraints=multinode_constraints,
        control_type=ControlType.CONSTANT_WITH_LAST_NODE,
        n_threads=1,
        problem_type=SocpType.TRAPEZOIDAL_EXPLICIT(),
        integrated_value_functions=integrated_value_functions,
        use_sx=use_sx,
    )


def main():
    # --- Options --- #
    plot_sol_flag = False
    vizualise_sol_flag = False

    biorbd_model_path = "models/LeuvenArmModel.bioMod"

    hand_initial_position = np.array([0.0, 0.2742])  # Directly from Tom's version
    hand_final_position = np.array([9.359873986980460e-12, 0.527332023564034])  # Directly from Tom's version

    # --- Prepare the ocp --- #
    dt = 0.01
    final_time = 0.8
    n_shooting = int(final_time / dt)

    # --- Noise constants --- #
    motor_noise_std = 0.05
    wPq_std = 3e-4
    wPqdot_std = 0.0024

    motor_noise_magnitude = cas.DM(np.array([motor_noise_std**2 / dt, motor_noise_std**2 / dt]))
    wPq_magnitude = cas.DM(np.array([wPq_std**2 / dt, wPq_std**2 / dt]))
    wPqdot_magnitude = cas.DM(np.array([wPqdot_std**2 / dt, wPqdot_std**2 / dt]))
    sensory_noise_magnitude = cas.vertcat(wPq_magnitude, wPqdot_magnitude)

    # Solver parameters
    solver = Solver.IPOPT(show_online_optim=False)
    solver.set_linear_solver("mumps")
    solver.set_tol(1e-3)
    solver.set_dual_inf_tol(3e-4)
    solver.set_constr_viol_tol(1e-7)
    solver.set_maximum_iterations(1000)
    solver.set_hessian_approximation("limited-memory")
    solver.set_bound_frac(1e-8)
    solver.set_bound_push(1e-8)
    solver.set_nlp_scaling_method("none")

    example_type = ExampleType.CIRCLE
    force_field_magnitude = 0
    socp = prepare_socp(
        final_time=final_time,
        n_shooting=n_shooting,
        hand_final_position=hand_final_position,
        motor_noise_magnitude=motor_noise_magnitude,
        sensory_noise_magnitude=sensory_noise_magnitude,
        example_type=example_type,
        force_field_magnitude=force_field_magnitude,
    )

    sol_socp = socp.solve(solver)
    from bioptim import Shooting, SolutionIntegrator

    sol_socp.noisy_integrate(
        shooting_type=Shooting.SINGLE,
        keep_intermediate_points=False,
        integrator=SolutionIntegrator.SCIPY_RK45,
        n_random=30,
    )

    q_sol = sol_socp.states["q"]
    qdot_sol = sol_socp.states["qdot"]
    activations_sol = sol_socp.states["muscles"]
    excitations_sol = sol_socp.controls["muscles"]
    k_sol = sol_socp.algebraic_states["k"]
    ref_sol = sol_socp.algebraic_states["ref"]
    m_sol = sol_socp.algebraic_states["m"]
    cov_sol_vect = sol_socp.integrated_values["cov"]
    cov_sol = np.zeros((10, 10, n_shooting))
    for i in range(n_shooting):
        for j in range(10):
            for k in range(10):
                cov_sol[j, k, i] = cov_sol_vect[j * 10 + k, i]
    algebraic_states_sol = np.vstack((k_sol, ref_sol, m_sol))
    data = {
        "q_sol": q_sol,
        "qdot_sol": qdot_sol,
        "activations_sol": activations_sol,
        "excitations_sol": excitations_sol,
        "k_sol": k_sol,
        "ref_sol": ref_sol,
        "m_sol": m_sol,
        "cov_sol": cov_sol,
        "algebraic_states_sol": algebraic_states_sol,
    }

    # --- Save the results --- #
    with open(f"leuvenarm_muscle_driven_socp_{example_type}_forcefield{force_field_magnitude}.pkl", "wb") as file:
        pickle.dump(data, file)

    # --- Visualize the solution --- #
    if vizualise_sol_flag:
        import bioviz

        b = bioviz.Viz(model_path=biorbd_model_path)
        b.load_movement(q_sol)
        b.exec()

    # --- Plot the results --- #
    if plot_sol_flag:
        model = LeuvenArmModel()
        q_sym = cas.MX.sym("q_sym", 2, 1)
        qdot_sym = cas.MX.sym("qdot_sym", 2, 1)
        hand_pos_fcn = cas.Function("hand_pos", [q_sym], [model.end_effector_position(q_sym)])
        hand_vel_fcn = cas.Function("hand_vel", [q_sym, qdot_sym], [model.end_effector_velocity(q_sym, qdot_sym)])

        states = socp.nlp[0].states.cx
        controls = socp.nlp[0].controls.cx
        parameters = socp.nlp[0].parameters.cx
        algebraic_states = socp.nlp[0].algebraic_states.cx
        nlp = socp.nlp[0]
        out = stochastic_forward_dynamics(
            None,
            states,
            controls,
            parameters,
            algebraic_states,
            nlp,
            force_field_magnitude=force_field_magnitude,
            with_noise=True,
        )
        dyn_fun = cas.Function("dyn_fun", [states, controls, parameters, algebraic_states], [out.dxdt])

        fig, axs = plt.subplots(3, 2)
        n_simulations = 30
        q_simulated = np.zeros((n_simulations, 2, n_shooting + 1))
        qdot_simulated = np.zeros((n_simulations, 2, n_shooting + 1))
        mus_activation_simulated = np.zeros((n_simulations, 6, n_shooting + 1))
        hand_pos_simulated = np.zeros((n_simulations, 2, n_shooting + 1))
        hand_vel_simulated = np.zeros((n_simulations, 2, n_shooting + 1))
        for i_simulation in range(n_simulations):
            motor_noise = np.random.normal(0, motor_noise_std, (2, n_shooting + 1))
            wPq = np.random.normal(0, wPq_std, (2, n_shooting + 1))
            wPqdot = np.random.normal(0, wPqdot_std, (2, n_shooting + 1))
            sensory_noise = cas.vertcat(wPq, wPqdot)
            q_simulated[i_simulation, :, 0] = q_sol[:, 0]
            qdot_simulated[i_simulation, :, 0] = qdot_sol[:, 0]
            mus_activation_simulated[i_simulation, :, 0] = activations_sol[:, 0]
            for i_node in range(n_shooting):
                x_prev = cas.vertcat(
                    q_simulated[i_simulation, :, i_node],
                    qdot_simulated[i_simulation, :, i_node],
                    mus_activation_simulated[i_simulation, :, i_node],
                )
                hand_pos_simulated[i_simulation, :, i_node] = np.reshape(hand_pos_fcn(x_prev[:2])[:2], (2,))
                hand_vel_simulated[i_simulation, :, i_node] = np.reshape(
                    hand_vel_fcn(x_prev[:2], x_prev[2:4])[:2], (2,)
                )
                u = excitations_sol[:, i_node]
                s = algebraic_states_sol[:, i_node]
                k1 = dyn_fun(x_prev, u, [], s, motor_noise[:, i_node], sensory_noise[:, i_node])
                x_next = x_prev + dt * dyn_fun(
                    x_prev + dt / 2 * k1, u, [], s, motor_noise[:, i_node], sensory_noise[:, i_node]
                )
                q_simulated[i_simulation, :, i_node + 1] = np.reshape(x_next[:2], (2,))
                qdot_simulated[i_simulation, :, i_node + 1] = np.reshape(x_next[2:4], (2,))
                mus_activation_simulated[i_simulation, :, i_node + 1] = np.reshape(x_next[4:], (6,))
            hand_pos_simulated[i_simulation, :, i_node + 1] = np.reshape(hand_pos_fcn(x_next[:2])[:2], (2,))
            hand_vel_simulated[i_simulation, :, i_node + 1] = np.reshape(
                hand_vel_fcn(x_next[:2], x_next[2:4])[:2], (2,)
            )
            axs[0, 0].plot(
                hand_pos_simulated[i_simulation, 0, :], hand_pos_simulated[i_simulation, 1, :], color="tab:red"
            )
            axs[1, 0].plot(np.linspace(0, final_time, n_shooting + 1), q_simulated[i_simulation, 0, :], color="k")
            axs[2, 0].plot(np.linspace(0, final_time, n_shooting + 1), q_simulated[i_simulation, 1, :], color="k")
            axs[0, 1].plot(
                hand_vel_simulated[i_simulation, 0, :], hand_vel_simulated[i_simulation, 1, :], color="tab:red"
            )
            axs[1, 1].plot(np.linspace(0, final_time, n_shooting + 1), qdot_simulated[i_simulation, 0, :], color="k")
            axs[2, 1].plot(np.linspace(0, final_time, n_shooting + 1), qdot_simulated[i_simulation, 1, :], color="k")
        hand_pos_without_noise = np.zeros((2, n_shooting + 1))
        for i_node in range(n_shooting + 1):
            hand_pos_without_noise[:, i_node] = np.reshape(hand_pos_fcn(q_sol[:, i_node])[:2], (2,))
        axs[0, 0].plot(hand_pos_without_noise[0, :], hand_pos_without_noise[1, :], color="k")
        axs[0, 0].plot(hand_initial_position[0], hand_initial_position[1], color="tab:green", marker="o")
        axs[0, 0].plot(hand_final_position[0], hand_final_position[1], color="tab:red", marker="o")
        axs[0, 0].set_xlabel("X [m]")
        axs[0, 0].set_ylabel("Y [m]")
        axs[0, 0].set_title("Hand position simulated")
        axs[1, 0].set_xlabel("Time [s]")
        axs[1, 0].set_ylabel("Shoulder angle [rad]")
        axs[2, 0].set_xlabel("Time [s]")
        axs[2, 0].set_ylabel("Elbow angle [rad]")
        axs[0, 1].set_xlabel("X velocity [m/s]")
        axs[0, 1].set_ylabel("Y velocity [m/s]")
        axs[0, 1].set_title("Hand velocity simulated")
        axs[1, 1].set_xlabel("Time [s]")
        axs[1, 1].set_ylabel("Shoulder velocity [rad/s]")
        axs[2, 1].set_xlabel("Time [s]")
        axs[2, 1].set_ylabel("Elbow velocity [rad/s]")
        axs[0, 0].axis("equal")
        plt.tight_layout()
        plt.savefig("simulated_results.png", dpi=300)
        plt.show()


if __name__ == "__main__":
    main()<|MERGE_RESOLUTION|>--- conflicted
+++ resolved
@@ -93,11 +93,7 @@
         k = DynamicsFunctions.get(nlp.algebraic_states["k"], algebraic_states)
         k_matrix = StochasticBioModel.reshape_to_matrix(k, nlp.model.matrix_shape_k)
 
-<<<<<<< HEAD
-        hand_pos_velo = nlp.model.sensory_reference(time, states, controls, parameters, stochastic_variables, nlp)
-=======
-        hand_pos_velo = nlp.model.sensory_reference(states, controls, parameters, algebraic_states, nlp)
->>>>>>> ef393c43
+        hand_pos_velo = nlp.model.sensory_reference(time, states, controls, parameters, algebraic_states, nlp)
 
         mus_excitations_fb += nlp.model.get_excitation_with_feedback(k_matrix, hand_pos_velo, ref, sensory_noise)
         noise_torque = motor_noise
@@ -198,18 +194,11 @@
     cov_matrix = StochasticBioModel.reshape_to_matrix(cov_sym, nlp.model.matrix_shape_cov)
 
     dx = stochastic_forward_dynamics(
-<<<<<<< HEAD
         nlp.time_cx,
-        nlp.states.cx_start,
-        nlp.controls.cx_start,
-        nlp.parameters,
-        nlp.stochastic_variables.cx_start,
-=======
-        nlp.states.mx,
-        nlp.controls.mx,
-        nlp.parameters.mx,
-        nlp.algebraic_states.mx,
->>>>>>> ef393c43
+        nlp.states.cx,
+        nlp.controls.cx,
+        nlp.parameters.cx,
+        nlp.algebraic_states.cx,
         nlp,
         force_field_magnitude=nlp.model.force_field_magnitude,
         with_noise=True,
@@ -310,18 +299,11 @@
 
     # Compute the expected effort
     hand_pos_velo = controllers[0].model.sensory_reference(
-<<<<<<< HEAD
         controllers[0].time.cx,
-        controllers[0].states.cx_start,
-        controllers[0].controls.cx_start,
-        controllers[0].parameters.cx_start,
-        controllers[0].stochastic_variables.cx_start,
-=======
         controllers[0].states.cx,
         controllers[0].controls.cx,
         controllers[0].parameters.cx,
         controllers[0].algebraic_states.cx,
->>>>>>> ef393c43
         controllers[0].get_nlp,
     )
     trace_k_sensor_k = cas.trace(k_matrix @ sensory_noise_matrix @ k_matrix.T)
@@ -349,18 +331,11 @@
     No acceleration of the joints at the beginning and end of the movement.
     """
     dx = stochastic_forward_dynamics(
-<<<<<<< HEAD
         controller.time.cx,
-        controller.states.cx_start,
-        controller.controls.cx_start,
-        controller.parameters.cx_start,
-        controller.stochastic_variables.cx_start,
-=======
         controller.states.cx,
         controller.controls.cx,
         controller.parameters.cx,
         controller.algebraic_states.cx,
->>>>>>> ef393c43
         controller.get_nlp,
         force_field_magnitude=force_field_magnitude,
         with_noise=False,
@@ -495,12 +470,7 @@
     dynamics = DynamicsList()
     dynamics.add(
         configure_stochastic_optimal_control_problem,
-<<<<<<< HEAD
-        dynamic_function=lambda time, states, controls, parameters, stochastic_variables, nlp, with_noise: stochastic_forward_dynamics(
-            time,
-=======
         dynamic_function=lambda time, states, controls, parameters, algebraic_states, nlp, with_noise: stochastic_forward_dynamics(
->>>>>>> ef393c43
             states,
             controls,
             parameters,
