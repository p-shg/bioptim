from time import perf_counter
from sys import platform

from casadi import Importer
import numpy as np
from casadi import horzcat, vertcat, sum1, sum2, nlpsol, SX, MX, reshape

from ..gui.plot import OnlineCallback
from ..limits.path_conditions import Bounds
from ..misc.enums import InterpolationType, ControlType, Node, QuadratureRule
from ..optimization.solution import Solution
from ..optimization.non_linear_program import NonLinearProgram


def generic_online_optim(interface, ocp, show_options: dict = None):
    """
    Declare the online callback to update the graphs while optimizing

    Parameters
    ----------
    ocp: OptimalControlProgram
        A reference to the current OptimalControlProgram
    show_options: dict
        The options to pass to PlotOcp
    """

    if platform != "linux":
        raise RuntimeError("Online graphics are only available on Linux")
    interface.options_common["iteration_callback"] = OnlineCallback(ocp, show_options=show_options)


def generic_solve(interface) -> dict:
    """
    Solve the prepared ocp

    Returns
    -------
    A reference to the solution
    """

    all_objectives = interface.dispatch_obj_func()
    all_g, all_g_bounds = interface.dispatch_bounds()

    if interface.opts.show_online_optim:
        interface.online_optim(interface.ocp, interface.opts.show_options)

    # Thread here on (f and all_g) instead of individually for each function?
    interface.sqp_nlp = {"x": interface.ocp.variables_vector, "f": sum1(all_objectives), "g": all_g}
    interface.c_compile = interface.opts.c_compile
    options = interface.opts.as_dict(interface)

    if interface.c_compile:
        if not interface.ocp_solver or interface.ocp.program_changed:
            nlpsol("nlpsol", interface.solver_name.lower(), interface.sqp_nlp, options).generate_dependencies("nlp.c")
            interface.ocp_solver = nlpsol("nlpsol", interface.solver_name, Importer("nlp.c", "shell"), options)
            interface.ocp.program_changed = False
    else:
        interface.ocp_solver = nlpsol("solver", interface.solver_name.lower(), interface.sqp_nlp, options)

    v_bounds = interface.ocp.bounds_vectors
    v_init = interface.ocp.init_vector
    interface.sqp_limits = {
        "lbx": v_bounds[0],
        "ubx": v_bounds[1],
        "lbg": all_g_bounds.min,
        "ubg": all_g_bounds.max,
        "x0": v_init,
    }

    if interface.lam_g is not None:
        interface.sqp_limits["lam_g0"] = interface.lam_g
    if interface.lam_x is not None:
        interface.sqp_limits["lam_x0"] = interface.lam_x

    # Solve the problem
    tic = perf_counter()
    interface.out = {"sol": interface.ocp_solver.call(interface.sqp_limits)}
    interface.out["sol"]["solver_time_to_optimize"] = interface.ocp_solver.stats()["t_wall_total"]
    interface.out["sol"]["real_time_to_optimize"] = perf_counter() - tic
    interface.out["sol"]["iter"] = interface.ocp_solver.stats()["iter_count"]
    interface.out["sol"]["inf_du"] = (
        interface.ocp_solver.stats()["iterations"]["inf_du"] if "iteration" in interface.ocp_solver.stats() else None
    )
    interface.out["sol"]["inf_pr"] = (
        interface.ocp_solver.stats()["iterations"]["inf_pr"] if "iteration" in interface.ocp_solver.stats() else None
    )
    # To match acados convention (0 = success, 1 = error)
    interface.out["sol"]["status"] = int(not interface.ocp_solver.stats()["success"])
    interface.out["sol"]["solver"] = interface.solver_name

    return interface.out


def generic_set_lagrange_multiplier(interface, sol: Solution):
    """
    Set the lagrange multiplier from a solution structure

    Parameters
    ----------
    sol: dict
        A solution structure where the lagrange multipliers are set
    """

    interface.lam_g = sol.lam_g
    interface.lam_x = sol.lam_x
    return sol


def generic_dispatch_bounds(interface):
    """
    Parse the bounds of the full ocp to a SQP-friendly one
    """

    all_g = interface.ocp.cx()
    all_g_bounds = Bounds("all_g", interpolation=InterpolationType.CONSTANT)

    all_g = vertcat(all_g, interface.get_all_penalties(interface.ocp, interface.ocp.g_internal))
    for g in interface.ocp.g_internal:
        all_g_bounds.concatenate(g.bounds)

    all_g = vertcat(all_g, interface.get_all_penalties(interface.ocp, interface.ocp.g_implicit))
    for g in interface.ocp.g_implicit:
        all_g_bounds.concatenate(g.bounds)

    all_g = vertcat(all_g, interface.get_all_penalties(interface.ocp, interface.ocp.g))
    for g in interface.ocp.g:
        all_g_bounds.concatenate(g.bounds)

    for nlp in interface.ocp.nlp:
        all_g = vertcat(all_g, interface.get_all_penalties(nlp, nlp.g_internal))
        for g in nlp.g_internal:
            for _ in g.node_idx:
                all_g_bounds.concatenate(g.bounds)

        all_g = vertcat(all_g, interface.get_all_penalties(nlp, nlp.g_implicit))
        for g in nlp.g_implicit:
            for _ in g.node_idx:
                all_g_bounds.concatenate(g.bounds)

        all_g = vertcat(all_g, interface.get_all_penalties(nlp, nlp.g))
        for g in nlp.g:
            for _ in g.node_idx:
                all_g_bounds.concatenate(g.bounds)

    if isinstance(all_g_bounds.min, (SX, MX)) or isinstance(all_g_bounds.max, (SX, MX)):
        raise RuntimeError(f"{interface.solver_name} doesn't support SX/MX types in constraints bounds")
    return all_g, all_g_bounds


def generic_dispatch_obj_func(interface):
    """
    Parse the objective functions of the full ocp to a SQP-friendly one

    Returns
    -------
    SX | MX
        The objective function
    """

    all_objectives = interface.ocp.cx()
    all_objectives = vertcat(all_objectives, interface.get_all_penalties(interface.ocp, interface.ocp.J_internal))
    all_objectives = vertcat(all_objectives, interface.get_all_penalties([], interface.ocp.J))

    for nlp in interface.ocp.nlp:
        all_objectives = vertcat(all_objectives, interface.get_all_penalties(nlp, nlp.J_internal))
        all_objectives = vertcat(all_objectives, interface.get_all_penalties(nlp, nlp.J))

    return all_objectives


def generic_get_all_penalties(interface, nlp: NonLinearProgram, penalties, is_unscaled=False):
    """
    Parse the penalties of the full ocp to a SQP-friendly one

    Parameters
    ----------
    nlp: NonLinearProgram
        The nonlinear program to parse the penalties from
    penalties:
        The penalties to parse
    Returns
    -------

    """

    def format_target(target_in: np.array) -> np.array:
        """
        Format the target of a penalty to a numpy array

        Parameters
        ----------
        target_in: np.array
            The target of the penalty
        Returns
        -------
            np.array
                The target of the penalty formatted to a numpy array
        """
        if len(target_in.shape) == 2:
            target_out = target_in[:, penalty.node_idx.index(idx)]
        elif len(target_in.shape) == 3:
            target_out = target_in[:, :, penalty.node_idx.index(idx)]
        else:
            raise NotImplementedError("penalty target with dimension != 2 or 3 is not implemented yet")
        return target_out

    def get_x_and_u_at_idx(_penalty, _idx, is_unscaled):
        """ """
        if _penalty.multinode_penalty or _penalty.transition:
            ocp = interface.ocp

            def get_control_modificator(index):
                return (
                    1
                    if ocp.assume_phase_dynamics
                    and (
                        _penalty.nodes[index] == Node.END
                        or _penalty.nodes[index] == ocp.nlp[_penalty.nodes_phase[index]].ns
                    )
                    else 0
                )

            # Make an exception to the fact that U is not available for the last node
            _x = ocp.cx()
            _u = ocp.cx()
            _s = ocp.cx()
            for i in range(len(_penalty.nodes_phase)):
                nlp_i = ocp.nlp[_penalty.nodes_phase[i]]
                index_i = _penalty.multinode_idx[i]
                ui_mode = get_control_modificator(i)

                if is_unscaled:
                    _x_tp = nlp_i.X[index_i]
                    _u_tp = nlp_i.U[index_i - ui_mode] if ocp.assume_phase_dynamics or index_i < len(nlp_i.U) else []
                    _s_tp = nlp_i.S[index_i]
                else:
                    _x_tp = nlp_i.X_scaled[index_i]
                    _u_tp = (
                        nlp_i.U_scaled[index_i - ui_mode]
                        if ocp.assume_phase_dynamics or index_i < len(nlp_i.U_scaled)
                        else []
                    )
                    _s_tp = nlp_i.S_scaled[index_i]

                # 0th column since this constraint can only be applied to a single point. This is to account for
                # the COLLOCATION which will have multiple column, but are not intended to be used here
                _x = vertcat(_x, _x_tp[:, 0])
                _u = vertcat(_u, _u_tp)
                _s = vertcat(_s, _s_tp)

        elif _penalty.integrate:
            if is_unscaled:
                _x = nlp.X[_idx]
                _u = nlp.U[_idx][:, 0] if _idx < len(nlp.U) else []
                _s = nlp.S[_idx]
            else:
                _x = nlp.X_scaled[_idx]
                _u = nlp.U_scaled[_idx][:, 0] if _idx < len(nlp.U_scaled) else []
                _s = nlp.S_scaled[_idx]
        else:
            if is_unscaled:
                _x = nlp.X[_idx][:, 0]
                _u = nlp.U[_idx][:, 0] if _idx < len(nlp.U) else []
                _s = nlp.S[_idx][:, 0]
            else:
                _x = nlp.X_scaled[_idx][:, 0]
                if sum(_penalty.weighted_function[_idx].size_in(1)) == 0:
                    _u = []
                else:
                    _u = nlp.U_scaled[_idx][:, 0] if _idx < len(nlp.U_scaled) else []
                _s = nlp.S_scaled[_idx][:, 0]

        if _penalty.derivative or _penalty.explicit_derivative:
            if _idx < nlp.ns:
                if is_unscaled:
                    x = nlp.X[_idx + 1][:, 0]
                    u = nlp.U[_idx + 1][:, 0] if _idx + 1 < len(nlp.U) else []
                    s = nlp.S[_idx + 1][:, 0]
                else:
                    x = nlp.X_scaled[_idx + 1][:, 0]
                    u = nlp.U_scaled[_idx + 1][:, 0] if _idx + 1 < len(nlp.U_scaled) else []
                    s = nlp.S_scaled[_idx + 1][:, 0]

                _x = horzcat(_x, x)
                _u = horzcat(_u, u)
                _s = horzcat(_s, s)

        if _penalty.integration_rule == QuadratureRule.APPROXIMATE_TRAPEZOIDAL:
            if is_unscaled:
                x = nlp.X[_idx + 1][:, 0]
                s = nlp.S[_idx + 1][:, 0]
            else:
                x = nlp.X_scaled[_idx + 1][:, 0]
                s = nlp.S_scaled[_idx + 1][:, 0]
            _x = horzcat(_x, x)
<<<<<<< HEAD
            _s = horzcat(_s, s)
            if nlp.control_type == ControlType.LINEAR_CONTINUOUS:
=======
            if nlp.control_type in (ControlType.LINEAR_CONTINUOUS, ControlType.CONSTANT_WITH_LAST_NODE):
>>>>>>> 4141770f
                if is_unscaled:
                    u = nlp.U[_idx + 1][:, 0] if _idx + 1 < len(nlp.U) else []
                else:
                    u = nlp.U_scaled[_idx + 1][:, 0] if _idx + 1 < len(nlp.U_scaled) else []
                _u = horzcat(_u, u)

        if _penalty.integration_rule == QuadratureRule.TRAPEZOIDAL:
            if nlp.control_type in (ControlType.LINEAR_CONTINUOUS, ControlType.CONSTANT_WITH_LAST_NODE):
                if is_unscaled:
                    u = nlp.U[_idx + 1][:, 0] if _idx + 1 < len(nlp.U) else []
                else:
                    u = nlp.U_scaled[_idx + 1][:, 0] if _idx + 1 < len(nlp.U_scaled) else []
                _u = horzcat(_u, u)
        return _x, _u, _s

    param = interface.ocp.cx(interface.ocp.parameters.cx)
    out = interface.ocp.cx()
    for penalty in penalties:
        if not penalty:
            continue

        if penalty.multi_thread:
            if penalty.target is not None and len(penalty.target[0].shape) != 2:
                raise NotImplementedError("multi_thread penalty with target shape != [n x m] is not implemented yet")
            target = penalty.target[0] if penalty.target is not None else []

            x = nlp.cx()
            u = nlp.cx()
            s = nlp.cx()
            for idx in penalty.node_idx:
                x_tp, u_tp, s_tp = get_x_and_u_at_idx(penalty, idx, is_unscaled)
                x = horzcat(x, x_tp)
                u = horzcat(u, u_tp)
                s = horzcat(s, s_tp)
            if (
                penalty.derivative or penalty.explicit_derivative or penalty.node[0] == Node.ALL
            ) and nlp.control_type == ControlType.CONSTANT:
                u = horzcat(u, u[:, -1])

            # We can call penalty.weighted_function[0] since multi-thread declares all the node at [0]
            p = reshape(penalty.weighted_function[0](x, u, param, s, penalty.weight, target, penalty.dt), -1, 1)

        else:
            p = interface.ocp.cx()
            for idx in penalty.node_idx:
                if penalty.target is None:
                    target = []
                elif (
                    penalty.integration_rule == QuadratureRule.APPROXIMATE_TRAPEZOIDAL
                    or penalty.integration_rule == QuadratureRule.TRAPEZOIDAL
                ):
                    target0 = format_target(penalty.target[0])
                    target1 = format_target(penalty.target[1])
                    target = np.vstack((target0, target1)).T
                else:
                    target = format_target(penalty.target[0])

                if np.isnan(np.sum(target)):
                    continue

                if not nlp:
                    x = []
                    u = []
                    s = []
                else:
                    x, u, s = get_x_and_u_at_idx(penalty, idx, is_unscaled)
                p = vertcat(p, penalty.weighted_function[idx](x, u, param, s, penalty.weight, target, penalty.dt))

        out = vertcat(out, sum2(p))
    return out<|MERGE_RESOLUTION|>--- conflicted
+++ resolved
@@ -293,12 +293,8 @@
                 x = nlp.X_scaled[_idx + 1][:, 0]
                 s = nlp.S_scaled[_idx + 1][:, 0]
             _x = horzcat(_x, x)
-<<<<<<< HEAD
             _s = horzcat(_s, s)
-            if nlp.control_type == ControlType.LINEAR_CONTINUOUS:
-=======
             if nlp.control_type in (ControlType.LINEAR_CONTINUOUS, ControlType.CONSTANT_WITH_LAST_NODE):
->>>>>>> 4141770f
                 if is_unscaled:
                     u = nlp.U[_idx + 1][:, 0] if _idx + 1 < len(nlp.U) else []
                 else:
