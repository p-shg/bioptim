--- conflicted
+++ resolved
@@ -6,17 +6,10 @@
 from ..fatigue.fatigue_dynamics import FatigueList
 from ..ode_solvers import OdeSolver
 from ...misc.enums import DefectType
-<<<<<<< HEAD
-from .abstract_dynamics import AbstractStateSpaceDynamics
-
-
-class TorqueDynamics(AbstractStateSpaceDynamics):
-=======
 from .abstract_dynamics import StateDynamics
 
 
 class TorqueDynamics(StateDynamics):
->>>>>>> 57faf90d
     """
     This class is used to create a model actuated through joint torques.
 
