from casadi import vertcat, DM

from ..configure_variables import States, Controls, AlgebraicStates
from ..dynamics_functions import DynamicsFunctions
from ..dynamics_evaluation import DynamicsEvaluation
from ..configure_variables import ConfigureVariables
from ..ode_solvers import OdeSolver
from ...misc.enums import DefectType
<<<<<<< HEAD
from .abstract_dynamics import AbstractStateSpaceDynamics


class HolonomicTorqueDynamics(AbstractStateSpaceDynamics):
=======
from .abstract_dynamics import StateDynamics


class HolonomicTorqueDynamics(StateDynamics):
>>>>>>> 57faf90d

    def __init__(self):
        super().__init__()
        self.state_configuration = [States.Q_U, States.QDOT_U]
        self.control_configuration = [Controls.TAU]
        self.algebraic_configuration = []
        self.functions = [
            lambda ocp, nlp: ConfigureVariables.configure_qv(ocp, nlp),
            lambda ocp, nlp: ConfigureVariables.configure_qdotv(ocp, nlp),
            lambda ocp, nlp: ConfigureVariables.configure_lagrange_multipliers_function(ocp, nlp),
        ]

    def dynamics(
        self,
        time,
        states,
        controls,
        parameters,
        algebraic_states,
        numerical_timeseries,
        nlp,
    ):

        q_u = DynamicsFunctions.get(nlp.states["q_u"], states)
        qdot_u = DynamicsFunctions.get(nlp.states["qdot_u"], states)
        tau = DynamicsFunctions.get(nlp.controls["tau"], controls)
        q_v_init = DM.zeros(nlp.model.nb_dependent_joints)

        qddot_u = nlp.model.partitioned_forward_dynamics()(q_u, qdot_u, q_v_init, tau)
        dxdt = vertcat(qdot_u, qddot_u)

        defects = None
        if isinstance(nlp.dynamics_type.ode_solver, OdeSolver.COLLOCATION):
            slope_q = DynamicsFunctions.get(nlp.states_dot["qdot_u"], nlp.states_dot.scaled.cx)
            slope_qdot = DynamicsFunctions.get(nlp.states_dot["qddot_u"], nlp.states_dot.scaled.cx)
            if nlp.dynamics_type.ode_solver.defects_type == DefectType.QDDOT_EQUALS_FORWARD_DYNAMICS:
                qddot_u = nlp.model.partitioned_forward_dynamics()(q_u, qdot_u, q_v_init, tau)
                derivative = vertcat(qdot_u, qddot_u)
                defects = vertcat(slope_q, slope_qdot) * nlp.dt - derivative * nlp.dt
            else:
                raise NotImplementedError(
                    f"The defect type {nlp.dynamics_type.ode_solver.defects_type} is not implemented yet for holonomic torque driven dynamics."
                )

        return DynamicsEvaluation(dxdt=dxdt, defects=defects)

    def get_rigid_contact_forces(self, time, states, controls, parameters, algebraic_states, numerical_timeseries, nlp):
        return

    @property
    def extra_dynamics(self):
        return None<|MERGE_RESOLUTION|>--- conflicted
+++ resolved
@@ -6,17 +6,10 @@
 from ..configure_variables import ConfigureVariables
 from ..ode_solvers import OdeSolver
 from ...misc.enums import DefectType
-<<<<<<< HEAD
-from .abstract_dynamics import AbstractStateSpaceDynamics
-
-
-class HolonomicTorqueDynamics(AbstractStateSpaceDynamics):
-=======
 from .abstract_dynamics import StateDynamics
 
 
 class HolonomicTorqueDynamics(StateDynamics):
->>>>>>> 57faf90d
 
     def __init__(self):
         super().__init__()
