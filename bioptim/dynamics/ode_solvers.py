from typing import Callable

from casadi import MX, SX, integrator as casadi_integrator, horzcat, Function, vertcat

from . import integrator
from .ode_solver_base import OdeSolverBase
from .rk_base import RK
<<<<<<< HEAD
from ..misc.enums import ControlType, DefectType
=======
from ..misc.enums import ControlType, DefectType, PhaseDynamics
from ..misc.parameters_types import (
    Bool,
    Int,
    Str,
    CX,
)
>>>>>>> 005cfdd1


class OdeSolver:
    """
    The public interface to the different OdeSolvers
    """

    class RK1(RK):
        """
        A Runge-Kutta 1 solver (Forward Euler Method)
        """

        @property
        def integrator(self):
            return integrator.RK1

    class RK2(RK):
        """
        A Runge-Kutta 2 solver (Midpoint Method)
        """

        @property
        def integrator(self):
            return integrator.RK2

    class RK4(RK):
        """
        A Runge-Kutta 4 solver
        """

        @property
        def integrator(self):
            return integrator.RK4

    class RK8(RK):
        """
        A Runge-Kutta 8 solver
        """

        @property
        def integrator(self):
            return integrator.RK8

    class VARIATIONAL(RK):
        """
        This is a fake enum to be able to use the variational integrator.
        TODO: The implementation of the variational integrator could be moved here (see issue #962).
        """

        @property
        def integrator(self):
            return integrator.VARIATIONAL

    class TRAPEZOIDAL(OdeSolverBase):
        """
        A trapezoidal ode solver
        """

        @property
        def integrator(self):
            return integrator.TRAPEZOIDAL

        @property
        def is_direct_collocation(self) -> Bool:
            return False

        @property
        def is_direct_shooting(self) -> Bool:
            return True

        @property
        def defects_type(self) -> tuple[DefectType]:
            return ()

        @property
        def n_required_cx(self) -> Int:
            return 1

        def x_ode(self, nlp):
            return horzcat(nlp.states.scaled.cx_start, nlp.states.scaled.cx_end)

        def p_ode(self, nlp):
            return horzcat(nlp.controls.scaled.cx_start, nlp.controls.scaled.cx_end)

        def a_ode(self, nlp):
            return horzcat(nlp.algebraic_states.scaled.cx_start, nlp.algebraic_states.scaled.cx_end)

        def d_ode(self, nlp):
            return horzcat(nlp.numerical_timeseries.cx_start, nlp.numerical_timeseries.cx_end)

        def initialize_integrator(self, ocp, nlp, **kwargs):
            if nlp.control_type == ControlType.CONSTANT:
                raise RuntimeError(
                    "TRAPEZOIDAL cannot be used with piece-wise constant controls, please use "
                    "ControlType.CONSTANT_WITH_LAST_NODE or ControlType.LINEAR_CONTINUOUS instead."
                )
            return super(OdeSolver.TRAPEZOIDAL, self).initialize_integrator(ocp, nlp, **kwargs)

        def __str__(self) -> Str:
            return f"{self.integrator.__name__}"

    class COLLOCATION(OdeSolverBase):
        """
        An implicit Runge-Kutta solver

        Attributes
        ----------
        polynomial_degree: int
            The degree of the implicit RK
        method : str
            The method of interpolation ("legendre" or "radau")
        _defects_type: DefectType
            The type of defect to use
        duplicate_starting_point: bool
            Whether an additional collocation point should be added at the shooting node (this is typically used in SOCPs)
        """

        def __init__(
            self,
<<<<<<< HEAD
            polynomial_degree: int = 4,
            method: str = "legendre",
            defects_type: DefectType = DefectType.QDDOT_EQUALS_FORWARD_DYNAMICS,
=======
            polynomial_degree: Int = 4,
            method: Str = "legendre",
            defects_type: DefectType = DefectType.EXPLICIT,
>>>>>>> 005cfdd1
            **kwargs,
        ):
            """
            Parameters
            ----------
            polynomial_degree: int
                The degree of the implicit RK
            """

            if not isinstance(defects_type, DefectType):
                raise TypeError("defects_type should be a DefectType")

            super(OdeSolver.COLLOCATION, self).__init__(**kwargs)
            self.polynomial_degree = polynomial_degree
            self.method = method
            self._defects_type = defects_type

        @property
        def integrator(self):
            return integrator.COLLOCATION

        @property
        def is_direct_shooting(self) -> Bool:
            return False

        @property
        def is_direct_collocation(self) -> Bool:
            return True

        @property
        def n_required_cx(self) -> Int:
            return self.polynomial_degree + (1 if self.duplicate_starting_point else 0)

        @property
        def defects_type(self) -> DefectType:
            return self._defects_type

        def x_ode(self, nlp):
            out = [nlp.states.scaled.cx_start]
            if not self.duplicate_starting_point:
                out += [nlp.states.scaled.cx_start]
            out += nlp.states.scaled.cx_intermediates_list
            return out

        def p_ode(self, nlp):
            if nlp.control_type in (
                ControlType.CONSTANT,
                ControlType.CONSTANT_WITH_LAST_NODE,
            ):
                return nlp.controls.scaled.cx_start
            elif nlp.control_type == ControlType.LINEAR_CONTINUOUS:
                return horzcat(nlp.controls.scaled.cx_start, nlp.controls.scaled.cx_end)
            elif nlp.control_type == ControlType.NONE:
                return nlp.cx()
            else:
                raise NotImplementedError(f"The control_type {nlp.control_type} is not implemented.")

        def a_ode(self, nlp):
            out = [nlp.algebraic_states.scaled.cx_start]
            if not self.duplicate_starting_point:
                out += [nlp.algebraic_states.scaled.cx_start]
            out += nlp.algebraic_states.scaled.cx_intermediates_list
            return out

        def d_ode(self, nlp):
            return nlp.numerical_timeseries.cx_start

        def initialize_integrator(self, ocp, nlp, **kwargs):
            if ocp.n_threads > 1 and nlp.control_type == ControlType.LINEAR_CONTINUOUS:
                raise RuntimeError("Piece-wise linear continuous controls cannot be used with multiple threads")

            if nlp.model.nb_quaternions > 0:
                raise NotImplementedError(
                    "Quaternions can't be used with IRK yet. If you get this error, please notify the "
                    "developers and ping @EveCharbie"
                )

            return super(OdeSolver.COLLOCATION, self).initialize_integrator(
                ocp, nlp, **kwargs, method=self.method, irk_polynomial_interpolation_degree=self.polynomial_degree
            )

        def __str__(self) -> Str:
            return f"{self.integrator.__name__} {self.method} {self.polynomial_degree}"

    class IRK(COLLOCATION):
        """
        An implicit Runge-Kutta solver
        """

        def initialize_integrator(self, ocp, nlp, **kwargs):
            if ocp.cx is SX:
                raise NotImplementedError("use_sx=True and OdeSolver.IRK are not yet compatible")

            return super(OdeSolver.IRK, self).initialize_integrator(ocp, nlp, **kwargs)

        @property
        def integrator(self):
            return integrator.IRK

        @property
        def is_direct_collocation(self) -> Bool:
            return False

        @property
        def is_direct_shooting(self) -> Bool:
            return True

    class CVODES(OdeSolverBase):
        """
        An interface to CVODES
        """

        @property
        def integrator(self):
            return integrator.CVODES

        @property
        def is_direct_collocation(self) -> Bool:
            return False

        @property
        def is_direct_shooting(self) -> Bool:
            return True

        @property
        def n_required_cx(self) -> Int:
            return 1

        @property
        def defects_type(self) -> DefectType:
            return ()

        def x_ode(self, nlp):
            return nlp.states.scaled.cx

        def p_ode(self, nlp):
            return nlp.controls.scaled.cx

        def a_ode(self, nlp):
            return nlp.algebraic_states.scaled.cx

        def initialize_integrator(self, ocp, nlp, dynamics_index: Int, node_index: Int, **extra_opt):
            raise NotImplementedError("CVODES is not yet implemented")

            if extra_opt:
                raise RuntimeError("CVODES does not accept extra options")

            if not isinstance(ocp.cx(), MX):
                raise RuntimeError("use_sx=True and OdeSolver.CVODES are not yet compatible")
            if ocp.parameters.shape != 0:
                raise RuntimeError(
                    "CVODES cannot be used while optimizing parameters"
                )  # todo: should accept parameters now
            if nlp.algebraic_states.cx_start.shape != 0 and nlp.algebraic_states.cx_start.shape != (0, 0):
                raise RuntimeError("CVODES cannot be used while optimizing algebraic_states variables")
            if nlp.numerical_timeseries:
                raise RuntimeError("CVODES cannot be used with external_forces or other numerical_timeseries")
            if nlp.control_type == ControlType.LINEAR_CONTINUOUS:
                raise RuntimeError("CVODES cannot be used with piece-wise linear controls (only RK4)")
            if nlp.algebraic_states.shape != 0:
                raise RuntimeError("CVODES cannot be used with algebraic_states variables")

            t = [self.t_ode(nlp)[0], self.t_ode(nlp)[1] - self.t_ode(nlp)[0]]
            dynamics_func = nlp.dynamics_func if not is_extra_dynamics else nlp.extra_dynamics_func[dynamics_index]
            ode = {
                "x": nlp.states.scaled.cx_start,
                "u": nlp.controls.scaled.cx_start,  # todo: add p=parameters
                "ode": dynamics_func(
                    vertcat(*t),
                    self.x_ode(nlp),
                    self.p_ode(nlp),
                    self.param_ode(nlp),
                    self.a_ode(nlp),
                    self.d_ode(nlp),
                ),
            }

            ode_opt = {"t0": t[0], "tf": t[1]}
            integrator_func = casadi_integrator("integrator", "cvodes", ode, ode_opt)

            return [
                Function(
                    "integrator",
                    [
                        vertcat(*t),
                        self.x_ode(nlp),
                        self.p_ode(nlp),
                        self.param_ode(nlp),
                        self.a_ode(nlp),
                        self.d_ode(nlp),
                    ],
                    self._adapt_integrator_output(
                        integrator_func,
                        nlp.states.scaled.cx_start,
                        nlp.controls.scaled.cx_start,
                        nlp.numerical_timeseries.cx_start,
                    ),
                    ["t_span", "x0", "u", "p", "a", "d"],
                    ["xf", "xall"],
                )
            ]

        @staticmethod
        def _adapt_integrator_output(integrator_func: Callable, x0: CX, u: CX):
            """
            Interface to make xf and xall as outputs

            Parameters
            ----------
            integrator_func: Callable
                Handler on a CasADi function
            x0: MX | SX
                Symbolic variable of states
            u: MX | SX
                Symbolic variable of controls

            Returns
            -------
            xf and xall
            """

            xf = integrator_func(x0=x0, u=u)["xf"]
            return xf, horzcat(x0, xf)

        def __str__(self) -> Str:
            return self.integrator.__name__<|MERGE_RESOLUTION|>--- conflicted
+++ resolved
@@ -5,9 +5,6 @@
 from . import integrator
 from .ode_solver_base import OdeSolverBase
 from .rk_base import RK
-<<<<<<< HEAD
-from ..misc.enums import ControlType, DefectType
-=======
 from ..misc.enums import ControlType, DefectType, PhaseDynamics
 from ..misc.parameters_types import (
     Bool,
@@ -15,7 +12,6 @@
     Str,
     CX,
 )
->>>>>>> 005cfdd1
 
 
 class OdeSolver:
@@ -87,8 +83,8 @@
             return True
 
         @property
-        def defects_type(self) -> tuple[DefectType]:
-            return ()
+        def defect_type(self) -> DefectType:
+            return DefectType.NOT_APPLICABLE
 
         @property
         def n_required_cx(self) -> Int:
@@ -135,15 +131,9 @@
 
         def __init__(
             self,
-<<<<<<< HEAD
-            polynomial_degree: int = 4,
-            method: str = "legendre",
-            defects_type: DefectType = DefectType.QDDOT_EQUALS_FORWARD_DYNAMICS,
-=======
             polynomial_degree: Int = 4,
             method: Str = "legendre",
-            defects_type: DefectType = DefectType.EXPLICIT,
->>>>>>> 005cfdd1
+            defects_type: DefectType = DefectType.QDDOT_EQUALS_FORWARD_DYNAMICS,
             **kwargs,
         ):
             """
