from casadi import horzcat, vertcat, MX, SX, DM

from .dynamics_evaluation import DynamicsEvaluation
from .ode_solvers import OdeSolver
from .fatigue.fatigue_dynamics import FatigueList
from ..limits.holonomic_constraints import HolonomicConstraintsFcn
from ..misc.enums import DefectType, ContactType
from ..misc.mapping import BiMapping
from ..optimization.optimization_variable import OptimizationVariable
from ..misc.parameters_types import (
    Bool,
    AnyListOptional,
    CX,
    CXOptional,
)


class DynamicsFunctions:
    """
    Implementation of all the dynamic functions

    Methods
    -------
    custom -> MX
        Interface to custom dynamic function provided by the user
    torque_driven
        Forward dynamics driven by joint torques
    torque_activations_driven -> MX:
        Forward dynamics driven by joint torques activations.
    torque_derivative_driven-> MX:
        Forward dynamics driven by joint torques derivatives
    forces_from_torque_driven -> MX:
        Contact forces of a forward dynamics driven by joint torques with contact constraints.
    muscles_driven -> MX:
        Forward dynamics driven by muscle.
    forces_from_muscle_driven -> MX:
        Contact forces of a forward dynamics driven by muscles activations and joint torques with contact constraints.
    get:
        Main accessor to a variable in states or controls (cx)
    reshape_qdot:
        Easy accessor to derivative of q
    forward_dynamics:
        Easy accessor to derivative of qdot
    compute_muscle_dot:
        Easy accessor to derivative of muscle activations
    compute_tau_from_muscle:
        Easy accessor to tau computed from muscles
    """

    @staticmethod
    def custom(
        time,
        states,
        controls,
        parameters,
        algebraic_states,
        numerical_timeseries,
        nlp,
    ) -> DynamicsEvaluation:
        """
        Interface to custom dynamic function provided by the user.

        Parameters
        ----------
        time: MX.sym | SX.sym
            The time of the system
        states: MX.sym | SX.sym
            The state of the system
        controls: MX.sym | SX.sym
            The controls of the system
        parameters: MX.sym | SX.sym
            The parameters of the system
        algebraic_states: MX.sym | SX.sym
            The algebraic_states of the system
        numerical_timeseries: MX.sym | SX.sym
            The numerical timeseries of the system
        nlp: NonLinearProgram
            The definition of the system

        Returns
        ----------
        MX.sym | SX.sym
            The derivative of the states
        MX.sym | SX.sym
            The defects of the implicit dynamics
        """

        return nlp.dynamics_type.dynamic_function(
            time, states, controls, parameters, algebraic_states, numerical_timeseries, nlp
        )

    @staticmethod
    def torque_driven(
        time,
        states,
        controls,
        parameters,
        algebraic_states,
        numerical_timeseries,
        nlp,
        fatigue: FatigueList,
    ) -> DynamicsEvaluation:
        """
        Forward dynamics driven by joint torques

        Parameters
        ----------
        time: MX.sym | SX.sym
            The time of the system
        states: MX.sym | SX.sym
            The state of the system
        controls: MX.sym | SX.sym
            The controls of the system
        parameters: MX.sym | SX.sym
            The parameters of the system
        algebraic_states: MX.sym | SX.sym
            The algebraic states of the system
        numerical_timeseries: MX.sym | SX.sym
            The numerical timeseries of the system
        nlp: NonLinearProgram
            The definition of the system
        fatigue : FatigueList
            A list of fatigue elements

        Returns
        ----------
        DynamicsEvaluation
            The derivative of the states and the defects of the implicit dynamics
        """

        q = DynamicsFunctions.get(nlp.states["q"], states)
        qdot = DynamicsFunctions.get(nlp.states["qdot"], states)

        dq = DynamicsFunctions.compute_qdot(nlp, q, qdot)

        tau = DynamicsFunctions.get_fatigable_tau(nlp, states, controls, fatigue)
        if nlp.model.nb_passive_joint_torques > 0:
            tau += nlp.model.passive_joint_torque()(q, qdot, nlp.parameters.cx)
        if nlp.model.nb_ligaments > 0:
            tau += nlp.model.ligament_joint_torque()(q, qdot, nlp.parameters.cx)
        if nlp.model.friction_coefficients is not None:
            tau -= nlp.model.friction_coefficients @ qdot

        external_forces = nlp.get_external_forces(
            "external_forces", states, controls, algebraic_states, numerical_timeseries
        )

        if fatigue is not None and "tau" in fatigue:
            raise NotImplementedError("Fatigue is not implemented yet for torque driven dynamics")

        forward_dynamics_contact_types = ContactType.get_equivalent_explicit_contacts(nlp.model.contact_types)
        ddq_fd = DynamicsFunctions.forward_dynamics(nlp, q, qdot, tau, forward_dynamics_contact_types, external_forces)

        dxdt = nlp.cx(nlp.states.shape, 1)
        dxdt[nlp.states["q"].index, 0] = dq
        dxdt[nlp.states["qdot"].index, 0] = ddq_fd

        defects = None
        if isinstance(nlp.dynamics_type.ode_solver, OdeSolver.COLLOCATION):

            # Do not use DynamicsFunctions.get to get the slopes because we do not want them mapped
            # Please note that concept of states mapping in already sketchy on it's own, but is particularly not appropriate for COLLOCATION transcriptions.
            slope_q = nlp.states_dot["q"].cx
            slope_qdot = nlp.states_dot["qdot"].cx
            defects = nlp.cx(nlp.states.shape, 1)

            # qdot = polynomial slope
            defects[nlp.states["q"].index, 0] = slope_q * nlp.dt - dq * nlp.dt

            if nlp.dynamics_type.ode_solver.defects_type == DefectType.QDDOT_EQUALS_FORWARD_DYNAMICS:
                ddq = DynamicsFunctions.forward_dynamics(nlp, q, qdot, tau, nlp.model.contact_types, external_forces)
                defects[nlp.states["qdot"].index, 0] = slope_qdot * nlp.dt - ddq * nlp.dt

            elif nlp.dynamics_type.ode_solver.defects_type == DefectType.TAU_EQUALS_INVERSE_DYNAMICS:
                tau_id = DynamicsFunctions.inverse_dynamics(
                    nlp,
                    q=q,
                    qdot=qdot,
                    qddot=slope_qdot,
                    contact_types=nlp.model.contact_types,
                    external_forces=external_forces,
                )
                tau_defects = tau - tau_id
                defects[nlp.states["qdot"].index, 0] = tau_defects
            else:
                raise NotImplementedError(
                    f"The defect type {nlp.dynamics_type.ode_solver.defects_type} is not implemented yet for torque driven dynamics."
                )

            # We append the defects with the algebraic states implicit constraints
            if ContactType.RIGID_IMPLICIT in nlp.model.contact_types:
                rigid_contact_defect = (
                    nlp.model.rigid_contact_forces()(q, qdot, tau, external_forces, nlp.parameters.cx)
                    - nlp.algebraic_states["rigid_contact_forces"].cx
                )
                _, _, acceleration_constraint_func = HolonomicConstraintsFcn.rigid_contacts(nlp.model)
                contact_acceleration_defect = acceleration_constraint_func(q, qdot, slope_qdot, nlp.parameters.cx)
                defects = vertcat(defects, rigid_contact_defect, contact_acceleration_defect)

            if ContactType.SOFT_IMPLICIT in nlp.model.contact_types:
                soft_contact_defect = (
                    nlp.model.soft_contact_forces()(q, qdot, nlp.parameters.cx).expand()
                    - nlp.algebraic_states["soft_contact_forces"].cx
                )
                defects = vertcat(defects, soft_contact_defect)

        return DynamicsEvaluation(dxdt=dxdt, defects=defects)

    @staticmethod
    def torque_driven_free_floating_base(
        time,
        states,
        controls,
        parameters,
        algebraic_states,
        numerical_timeseries,
        nlp,
    ) -> DynamicsEvaluation:
        """
        Forward dynamics driven by joint torques without actuation of the free floating base

        Parameters
        ----------
        time: MX.sym | SX.sym
            The time of the system
        states: MX.sym | SX.sym
            The state of the system
        controls: MX.sym | SX.sym
            The controls of the system
        parameters: MX.sym | SX.sym
            The parameters of the system
        algebraic_states: MX.sym | SX.sym
            The algebraic states of the system
        numerical_timeseries: MX.sym | SX.sym
            The numerical timeseries of the system
        nlp: NonLinearProgram
            The definition of the system

        Returns
        ----------
        DynamicsEvaluation
            The derivative of the states and the defects of the implicit dynamics
        """

        q_roots = DynamicsFunctions.get(nlp.states["q_roots"], states)
        q_joints = DynamicsFunctions.get(nlp.states["q_joints"], states)
        qdot_roots = DynamicsFunctions.get(nlp.states["qdot_roots"], states)
        qdot_joints = DynamicsFunctions.get(nlp.states["qdot_joints"], states)
        tau_joints = DynamicsFunctions.get(nlp.controls["tau_joints"], controls)

        q_full = vertcat(q_roots, q_joints)
        qdot_full = vertcat(qdot_roots, qdot_joints)
        dq = DynamicsFunctions.compute_qdot(nlp, q_full, qdot_full)

        if nlp.model.nb_passive_joint_torques > 0:
            tau_joints += nlp.model.passive_joint_torque()(q_full, qdot_full, nlp.parameters.cx)
        if nlp.model.nb_ligaments > 0:
            tau_joints += nlp.model.ligament_joint_torque()(q_full, qdot_full)
        if nlp.model.friction_coefficients is not None:
            tau_joints -= nlp.model.friction_coefficients @ qdot_joints

        tau_full = vertcat(nlp.cx.zeros(nlp.model.nb_root), tau_joints)

        external_forces = nlp.get_external_forces(
            "external_forces", states, controls, algebraic_states, numerical_timeseries
        )

        forward_dynamics_contact_typess = ContactType.get_equivalent_explicit_contacts(nlp.model.contact_types)
        ddq_fd = DynamicsFunctions.forward_dynamics(
            nlp,
            q_full,
            qdot_full,
            tau_full,
            contact_types=forward_dynamics_contact_typess,
            external_forces=external_forces,
        )
        q_index = list(nlp.states["q_roots"].index) + list(nlp.states["q_joints"].index)
        qdot_index = list(nlp.states["qdot_roots"].index) + list(nlp.states["qdot_joints"].index)
        dxdt = nlp.cx(nlp.states.shape, ddq_fd.shape[1])
        dxdt[q_index, :] = dq
        dxdt[qdot_index, :] = ddq_fd

        defects = None
        if isinstance(nlp.dynamics_type.ode_solver, OdeSolver.COLLOCATION):
            slope_q = nlp.states_dot["q"].cx
            slope_qdot = nlp.states_dot["qdot"].cx
            defects = nlp.cx(nlp.states.shape)

            # qdot = polynomial slope
            defects[nlp.states["q"].index] = slope_q * nlp.dt - dq * nlp.dt

            if nlp.dynamics_type.ode_solver.defects_type == DefectType.QDDOT_EQUALS_FORWARD_DYNAMICS:
                ddq = DynamicsFunctions.forward_dynamics(
                    nlp, q_full, qdot_full, tau_full, nlp.model.contact_types, external_forces
                )
                defects[nlp.states["qdot"].index] = slope_qdot * nlp.dt - ddq * nlp.dt

            elif nlp.dynamics_type.ode_solver.defects_type == DefectType.TAU_EQUALS_INVERSE_DYNAMICS:
                tau_id = DynamicsFunctions.inverse_dynamics(
                    nlp,
                    q=q_full,
                    qdot=qdot_full,
                    qddot=slope_qdot,
                    contact_types=nlp.model.contact_types,
                    external_forces=external_forces,
                )
                tau_defects = tau_full - tau_id
                defects[nlp.states["qdot"].index] = tau_defects
            else:
                raise NotImplementedError(
                    f"The defect type {nlp.dynamics_type.ode_solver.defects_type} is not implemented yet for torque driven dynamics."
                )

            # We append the defects with the algebraic states implicit constraints
            if ContactType.RIGID_IMPLICIT in nlp.model.contact_types:
                rigid_contact_defect = (
                    nlp.model.rigid_contact_forces()(q_full, qdot_full, tau_full, external_forces, nlp.parameters.cx)
                    - nlp.algebraic_states["rigid_contact_forces"].cx
                )
                _, _, acceleration_constraint_func = HolonomicConstraintsFcn.rigid_contacts(nlp.model)
                contact_acceleration_defect = acceleration_constraint_func(
                    q_full, qdot_full, slope_qdot, nlp.parameters.cx
                )
                defects = vertcat(defects, rigid_contact_defect, contact_acceleration_defect)

            if ContactType.SOFT_IMPLICIT in nlp.model.contact_types:
                soft_contact_defect = (
                    nlp.model.soft_contact_forces()(q_full, qdot_full, nlp.parameters.cx)
                    - nlp.algebraic_states["soft_contact_forces"].cx
                )
                defects = vertcat(defects, soft_contact_defect)

        return DynamicsEvaluation(dxdt, defects=defects)

    @staticmethod
    def stochastic_torque_driven(
        time,
        states,
        controls,
        parameters,
        algebraic_states,
        numerical_timeseries,
        nlp,
    ) -> DynamicsEvaluation:
        """
        Forward dynamics subject to motor and sensory noise driven by torques

        Parameters
        ----------
        time: MX.sym | SX.sym
            The time
        states: MX.sym | SX.sym
            The state of the system
        controls: MX.sym | SX.sym
            The controls of the system
        parameters: MX.sym | SX.sym
            The parameters of the system
        algebraic_states: MX.sym | SX.sym
            The algebraic states variables of the system
        numerical_timeseries: MX.sym | SX.sym
            The numerical timeseries of the system
        nlp: NonLinearProgram
            The definition of the system

        Returns
        ----------
        DynamicsEvaluation
            The derivative of the states and the defects of the implicit dynamics
        """

        if (
            ContactType.SOFT_EXPLICIT in nlp.model.contact_types
            or ContactType.SOFT_IMPLICIT in nlp.model.contact_types
            or ContactType.RIGID_IMPLICIT in nlp.model.contact_types
        ):
            raise NotImplementedError(
                "soft contacts and implicit contacts not implemented yet with stochastic torque driven dynamics."
            )

        external_forces = nlp.get_external_forces(
            "external_forces", states, controls, algebraic_states, numerical_timeseries
        )
        if external_forces.shape != (0, 1):
            raise NotImplementedError("External forces are not implemented yet with stochastic torque driven dynamics.")

        q = DynamicsFunctions.get(nlp.states["q"], states)
        qdot = DynamicsFunctions.get(nlp.states["qdot"], states)
        tau = DynamicsFunctions.get(nlp.controls["tau"], controls)
        motor_noise = DynamicsFunctions.get(nlp.parameters["motor_noise"], parameters)
        sensory_noise = DynamicsFunctions.get(nlp.parameters["sensory_noise"], parameters)

        tau += nlp.model.compute_torques_from_noise_and_feedback(
            nlp=nlp,
            time=time,
            states=states,
            controls=controls,
            parameters=parameters,
            algebraic_states=algebraic_states,
            numerical_timeseries=numerical_timeseries,
            sensory_noise=sensory_noise,
            motor_noise=motor_noise,
        )

        if nlp.model.friction_coefficients is not None:
            tau -= nlp.model.friction_coefficients @ qdot

        dq = DynamicsFunctions.compute_qdot(nlp, q, qdot)
        ddq = DynamicsFunctions.forward_dynamics(
            nlp, q, qdot, tau, contact_types=nlp.model.contact_types, external_forces=None
        )
        dxdt = nlp.cx(nlp.states.shape, 1)
        dxdt[nlp.states["q"].index, 0] = dq
        dxdt[nlp.states["qdot"].index, 0] = ddq

        defects = None
        if isinstance(nlp.dynamics_type.ode_solver, OdeSolver.COLLOCATION):

            slope_q = nlp.states_dot["q"].cx
            slope_qdot = nlp.states_dot["qdot"].cx
            defects = nlp.cx(nlp.states.shape, 1)

            # qdot = polynomial slope
            defects[nlp.states["q"].index, 0] = slope_q * nlp.dt - dq * nlp.dt

            if nlp.dynamics_type.ode_solver.defects_type == DefectType.QDDOT_EQUALS_FORWARD_DYNAMICS:
                defects[nlp.states["qdot"].index, 0] = slope_qdot * nlp.dt - ddq * nlp.dt
            else:
                raise NotImplementedError(
                    f"The defect type {nlp.dynamics_type.ode_solver.defects_type} is not implemented yet for stochastic torque driven dynamics."
                )
        return DynamicsEvaluation(dxdt=dxdt, defects=defects)

    @staticmethod
    def stochastic_torque_driven_free_floating_base(
        time,
        states,
        controls,
        parameters,
        algebraic_states,
        numerical_timeseries,
        nlp,
    ) -> DynamicsEvaluation:
        """
        Forward dynamics subject to motor and sensory noise driven by joint torques

        Parameters
        ----------
        time: MX.sym | SX.sym
            The time
        states: MX.sym | SX.sym
            The state of the system
        controls: MX.sym | SX.sym
            The controls of the system
        parameters: MX.sym | SX.sym
            The parameters of the system
        algebraic_states: MX.sym | SX.sym
            The algebraic states of the system
        numerical_timeseries: MX.sym | SX.sym
            The numerical timeseries of the system
        nlp: NonLinearProgram
            The definition of the system

        Returns
        ----------
        DynamicsEvaluation
            The derivative of the states and the defects of the implicit dynamics
        """

        if (
            ContactType.SOFT_EXPLICIT in nlp.model.contact_types
            or ContactType.SOFT_IMPLICIT in nlp.model.contact_types
            or ContactType.RIGID_IMPLICIT in nlp.model.contact_types
        ):
            raise NotImplementedError(
                "soft contacts and implicit contacts not implemented yet with stochastic torque driven dynamics."
            )

        external_forces = nlp.get_external_forces(
            "external_forces", states, controls, algebraic_states, numerical_timeseries
        )
        if external_forces.shape != (0, 1):
            raise NotImplementedError("External forces are not implemented yet with stochastic torque driven dynamics.")

        q_roots = DynamicsFunctions.get(nlp.states["q_roots"], states)
        q_joints = DynamicsFunctions.get(nlp.states["q_joints"], states)
        qdot_roots = DynamicsFunctions.get(nlp.states["qdot_roots"], states)
        qdot_joints = DynamicsFunctions.get(nlp.states["qdot_joints"], states)
        tau_joints = DynamicsFunctions.get(nlp.controls["tau_joints"], controls)
        motor_noise = DynamicsFunctions.get(nlp.parameters["motor_noise"], parameters)
        sensory_noise = DynamicsFunctions.get(nlp.parameters["sensory_noise"], parameters)

        q_full = vertcat(q_roots, q_joints)
        qdot_full = vertcat(qdot_roots, qdot_joints)
        dq = DynamicsFunctions.compute_qdot(nlp, q_full, qdot_full)

        tau_joints += nlp.model.compute_torques_from_noise_and_feedback(
            nlp=nlp,
            time=time,
            states=states,
            controls=controls,
            parameters=parameters,
            algebraic_states=algebraic_states,
            motor_noise=motor_noise,
            sensory_noise=sensory_noise,
        )
        if nlp.model.friction_coefficients is not None:
            tau_joints -= nlp.model.friction_coefficients @ qdot_joints

        tau_full = vertcat(nlp.cx.zeros(nlp.model.nb_root), tau_joints)

        # Free floating base is by definition without contacts
        ddq = DynamicsFunctions.forward_dynamics(
            nlp, q_full, qdot_full, tau_full, contact_types=[], external_forces=None
        )

        q_index = list(nlp.states["q_roots"].index) + list(nlp.states["q_joints"].index)
        qdot_index = list(nlp.states["qdot_roots"].index) + list(nlp.states["qdot_joints"].index)
        dxdt = nlp.cx(nlp.states.shape, ddq.shape[1])
        dxdt[q_index, :] = dq
        dxdt[qdot_index, :] = ddq

        defects = None
        if isinstance(nlp.dynamics_type.ode_solver, OdeSolver.COLLOCATION):
            slope_q = nlp.states_dot["q"].cx
            slope_qdot = nlp.states_dot["qdot"].cx
            defects = nlp.cx(nlp.states.shape)

            # qdot = polynomial slope
            defects[nlp.states["q"].index] = slope_q * nlp.dt - dq * nlp.dt

            if nlp.dynamics_type.ode_solver.defects_type == DefectType.QDDOT_EQUALS_FORWARD_DYNAMICS:
                defects[nlp.states["qdot"].index] = slope_qdot * nlp.dt - ddq * nlp.dt
            else:
                raise NotImplementedError(
                    f"The defect type {nlp.dynamics_type.ode_solver.defects_type} is not implemented yet for stochastic torque driven free floating base dynamics."
                )

        return DynamicsEvaluation(dxdt=dxdt, defects=defects)

    @staticmethod
    def get_fatigable_tau(nlp, states: CX, controls: CX, fatigue: FatigueList) -> CX:
        """
        Apply the forward dynamics including (or not) the torque fatigue

        Parameters
        ----------
        nlp: NonLinearProgram
            The current phase
        states: MX | SX
            The states variable that may contains the tau and the tau fatigue variables
        controls: MX | SX
            The controls variable that may contains the tau
        fatigue: FatigueList
            The dynamics for the torque fatigue

        Returns
        -------
        The generalized accelerations
        """
        tau_var, tau_cx = (nlp.controls, controls) if "tau" in nlp.controls else (nlp.states, states)
        tau = nlp.get_var_from_states_or_controls("tau", states, controls)
        if fatigue is not None and "tau" in fatigue:
            tau_fatigue = fatigue["tau"]
            tau_suffix = fatigue["tau"].suffix

            # Only homogeneous state_only is implemented yet
            n_state_only = sum([t.models.state_only for t in tau_fatigue])
            if 0 < n_state_only < len(fatigue["tau"]):
                raise NotImplementedError("fatigue list without homogeneous state_only flag is not supported yet")
            apply_to_joint_dynamics = sum([t.models.apply_to_joint_dynamics for t in tau_fatigue])
            if 0 < n_state_only < len(fatigue["tau"]):
                raise NotImplementedError(
                    "fatigue list without homogeneous apply_to_joint_dynamics flag is not supported yet"
                )
            if apply_to_joint_dynamics != 0:
                raise NotImplementedError("apply_to_joint_dynamics is not implemented for joint torque")

            if not tau_fatigue[0].models.split_controls and "tau" in nlp.controls:
                pass
            elif tau_fatigue[0].models.state_only:
                tau = sum([DynamicsFunctions.get(tau_var[f"tau_{suffix}"], tau_cx) for suffix in tau_suffix])
            else:
                tau = nlp.cx()
                for i, t in enumerate(tau_fatigue):
                    tau_tp = nlp.cx(1, 1)
                    for suffix in tau_suffix:
                        model = t.models.models[suffix]
                        tau_tp += (
                            DynamicsFunctions.get(nlp.states[f"tau_{suffix}_{model.dynamics_suffix()}"], states)[i]
                            * model.scaling
                        )
                    tau = vertcat(tau, tau_tp)
        return tau

    @staticmethod
    def get_fatigue_states(
        states,
        nlp,
        fatigue,
        mus_activations,
    ):

        fatigue_states = None
        if fatigue is not None and "muscles" in fatigue:
            mus_fatigue = fatigue["muscles"]
            fatigue_name = mus_fatigue.suffix[0]

            # Sanity check
            n_state_only = sum([m.models.state_only for m in mus_fatigue])
            if 0 < n_state_only < len(fatigue["muscles"]):
                raise NotImplementedError(
                    f"{fatigue_name} list without homogeneous state_only flag is not supported yet"
                )
            apply_to_joint_dynamics = sum([m.models.apply_to_joint_dynamics for m in mus_fatigue])
            if 0 < apply_to_joint_dynamics < len(fatigue["muscles"]):
                raise NotImplementedError(
                    f"{fatigue_name} list without homogeneous apply_to_joint_dynamics flag is not supported yet"
                )

            dyn_suffix = mus_fatigue[0].models.models[fatigue_name].dynamics_suffix()
            fatigue_suffix = mus_fatigue[0].models.models[fatigue_name].fatigue_suffix()
            for m in mus_fatigue:
                for key in m.models.models:
                    if (
                        m.models.models[key].dynamics_suffix() != dyn_suffix
                        or m.models.models[key].fatigue_suffix() != fatigue_suffix
                    ):
                        raise ValueError(f"{fatigue_name} must be of all same types")

            if n_state_only == 0:
                mus_activations = DynamicsFunctions.get(nlp.states[f"muscles_{dyn_suffix}"], states)

            if apply_to_joint_dynamics > 0:
                fatigue_states = DynamicsFunctions.get(nlp.states[f"muscles_{fatigue_suffix}"], states)

        return fatigue_states, mus_activations

    @staticmethod
    def torque_activations_driven(
        time,
        states,
        controls,
        parameters,
        algebraic_states,
        numerical_timeseries,
        nlp,
        with_residual_torque: Bool,
    ):
        """
        Forward dynamics driven by joint torques activations.

        Parameters
        ----------
        time: MX.sym | SX.sym
            The time of the system
        states: MX.sym | SX.sym
            The state of the system
        controls: MX.sym | SX.sym
            The controls of the system
        parameters: MX.sym | SX.sym
            The parameters of the system
        algebraic_states: MX.sym | SX.sym
            The algebraic states of the system
        numerical_timeseries: MX.sym | SX.sym
            The numerical timeseries of the system
        nlp: NonLinearProgram
            The definition of the system
        with_residual_torque: bool
            If the dynamic should be added with residual torques

        Returns
        ----------
        DynamicsEvaluation
            The derivative of the states and the defects of the implicit dynamics
        """

        if (
            ContactType.SOFT_EXPLICIT in nlp.model.contact_types
            or ContactType.SOFT_IMPLICIT in nlp.model.contact_types
            or ContactType.RIGID_IMPLICIT in nlp.model.contact_types
        ):
            raise NotImplementedError(
                "soft contacts and implicit contacts not implemented yet with stochastic torque driven dynamics."
            )

        q = DynamicsFunctions.get(nlp.states["q"], states)
        qdot = DynamicsFunctions.get(nlp.states["qdot"], states)
        tau_activation = DynamicsFunctions.get(nlp.controls["tau"], controls)

        tau = nlp.model.torque()(tau_activation, q, qdot, nlp.parameters.cx)
        if with_residual_torque:
            tau += DynamicsFunctions.get(nlp.controls["residual_tau"], controls)

        if nlp.model.nb_passive_joint_torques > 0:
            tau += nlp.model.passive_joint_torque()(q, qdot, nlp.parameters.cx)
        if nlp.model.nb_ligaments > 0:
            tau += nlp.model.ligament_joint_torque()(q, qdot, nlp.parameters.cx)
        if nlp.model.friction_coefficients is not None:
            tau -= nlp.model.friction_coefficients @ qdot

        external_forces = nlp.get_external_forces(
            "external_forces", states, controls, algebraic_states, numerical_timeseries
        )

        dq = DynamicsFunctions.compute_qdot(nlp, q, qdot)
        forward_dynamics_contact_types = ContactType.get_equivalent_explicit_contacts(nlp.model.contact_types)
        ddq_fd = DynamicsFunctions.forward_dynamics(nlp, q, qdot, tau, forward_dynamics_contact_types, external_forces)

        dxdt = nlp.cx(nlp.states.shape, 1)
        dxdt[nlp.states["q"].index, 0] = dq
        dxdt[nlp.states["qdot"].index, 0] = ddq_fd

        defects = None
        if isinstance(nlp.dynamics_type.ode_solver, OdeSolver.COLLOCATION):

            slope_q = DynamicsFunctions.get(nlp.states_dot["q"], nlp.states_dot.scaled.cx)
            slope_qdot = DynamicsFunctions.get(nlp.states_dot["qdot"], nlp.states_dot.scaled.cx)
            defects = nlp.cx(nlp.states.shape, 1)

            # qdot = polynomial slope
            defects[nlp.states["q"].index, 0] = slope_q * nlp.dt - dq * nlp.dt

            if nlp.dynamics_type.ode_solver.defects_type == DefectType.QDDOT_EQUALS_FORWARD_DYNAMICS:
                ddq = DynamicsFunctions.forward_dynamics(nlp, q, qdot, tau, nlp.model.contact_types, external_forces)
                defects[nlp.states["qdot"].index, 0] = slope_qdot * nlp.dt - ddq * nlp.dt
            else:
                raise NotImplementedError(
                    f"The defect type {nlp.dynamics_type.ode_solver.defects_type} is not implemented yet for torque activations driven dynamics."
                )

        return DynamicsEvaluation(dxdt=dxdt, defects=defects)

    @staticmethod
    def torque_derivative_driven(
        time,
        states,
        controls,
        parameters,
        algebraic_states,
        numerical_timeseries,
        nlp,
    ) -> DynamicsEvaluation:
        """
        Forward dynamics driven by joint torques derivatives

        Parameters
        ----------
        time: MX.sym | SX.sym
            The time of the system
        states: MX.sym | SX.sym
            The state of the system
        controls: MX.sym | SX.sym
            The controls of the system
        parameters: MX.sym | SX.sym
            The parameters of the system
        algebraic_states: MX.sym | SX.sym
            The algebraic states of the system
        numerical_timeseries: MX.sym | SX.sym
            The numerical timeseries of the system
        nlp: NonLinearProgram
            The definition of the system

        Returns
        ----------
        DynamicsEvaluation
            The derivative of the states and the defects of the implicit dynamics
        """

        q = DynamicsFunctions.get(nlp.states["q"], states)
        qdot = DynamicsFunctions.get(nlp.states["qdot"], states)
        tau = DynamicsFunctions.get(nlp.states["tau"], states)
        taudot = DynamicsFunctions.get(nlp.controls["taudot"], controls)

        if nlp.model.nb_passive_joint_torques > 0:
            tau += nlp.model.passive_joint_torque()(q, qdot, nlp.parameters.cx)
        if nlp.model.nb_ligaments > 0:
            tau += nlp.model.ligament_joint_torque()(q, qdot, nlp.parameters.cx)
        if nlp.model.friction_coefficients is not None:
            tau -= nlp.model.friction_coefficients @ qdot

        dq = DynamicsFunctions.compute_qdot(nlp, q, qdot)

        external_forces = nlp.get_external_forces(
            "external_forces", states, controls, algebraic_states, numerical_timeseries
        )

        forward_dynamics_contact_types = ContactType.get_equivalent_explicit_contacts(nlp.model.contact_types)
        ddq_fd = DynamicsFunctions.forward_dynamics(nlp, q, qdot, tau, forward_dynamics_contact_types, external_forces)

        dxdt = nlp.cx(nlp.states.shape, 1)
        dxdt[nlp.states["q"].index, 0] = dq
        dxdt[nlp.states["qdot"].index, 0] = ddq_fd
        dxdt[nlp.states["tau"].index, 0] = taudot

        defects = None
        if isinstance(nlp.dynamics_type.ode_solver, OdeSolver.COLLOCATION):
            slope_q = DynamicsFunctions.get(nlp.states_dot["q"], nlp.states_dot.scaled.cx)
            slope_qdot = DynamicsFunctions.get(nlp.states_dot["qdot"], nlp.states_dot.scaled.cx)
            slope_tau = DynamicsFunctions.get(nlp.states_dot["tau"], nlp.states_dot.scaled.cx)
            defects = nlp.cx(nlp.states.shape, 1)

            # qdot = polynomial slope
            defects[nlp.states["q"].index, 0] = slope_q * nlp.dt - dq * nlp.dt
            defects[nlp.states["tau"].index, 0] = slope_tau * nlp.dt - taudot * nlp.dt

            if nlp.dynamics_type.ode_solver.defects_type == DefectType.QDDOT_EQUALS_FORWARD_DYNAMICS:
                ddq = DynamicsFunctions.forward_dynamics(nlp, q, qdot, tau, nlp.model.contact_types, external_forces)
                defects[nlp.states["qdot"].index, 0] = slope_qdot * nlp.dt - ddq * nlp.dt

            elif nlp.dynamics_type.ode_solver.defects_type == DefectType.TAU_EQUALS_INVERSE_DYNAMICS:

                tau_id = DynamicsFunctions.inverse_dynamics(
                    nlp,
                    q=q,
                    qdot=qdot,
                    qddot=slope_qdot,
                    contact_types=nlp.model.contact_types,
                    external_forces=external_forces,
                )

                tau_defects = tau - tau_id
                defects[nlp.states["qdot"].index, 0] = tau_defects
            else:
                raise NotImplementedError(
                    f"The defect type {nlp.dynamics_type.ode_solver.defects_type} is not implemented yet for torque derivative driven dynamics."
                )

            if ContactType.RIGID_IMPLICIT in nlp.model.contact_types:
                rigid_contact_defect = (
                    nlp.model.rigid_contact_forces()(q, qdot, tau, external_forces, nlp.parameters.cx)
                    - nlp.algebraic_states["rigid_contact_forces"].cx
                )
                _, _, acceleration_constraint_func = HolonomicConstraintsFcn.rigid_contacts(nlp.model)
                contact_acceleration_defect = acceleration_constraint_func(q, qdot, slope_qdot, nlp.parameters.cx)
                defects = vertcat(defects, rigid_contact_defect, contact_acceleration_defect)

            if ContactType.SOFT_IMPLICIT in nlp.model.contact_types:
                soft_contact_defect = (
                    nlp.model.soft_contact_forces()(q, qdot, nlp.parameters.cx).expand()
                    - nlp.algebraic_states["soft_contact_forces"].cx
                )
                defects = vertcat(defects, soft_contact_defect)

        return DynamicsEvaluation(dxdt=dxdt, defects=defects)

    @staticmethod
    def forces_from_torque_driven(
        time,
        states,
        controls,
        parameters,
        algebraic_states,
        numerical_timeseries: MX.sym,
        nlp,
    ) -> CX:
        """
        Contact forces of a forward dynamics driven by joint torques with contact constraints.

        Parameters
        ----------
        time: MX.sym | SX.sym
            The time of the system
        states: MX.sym | SX.sym
            The state of the system
        controls: MX.sym | SX.sym
            The controls of the system
        parameters: MX.sym | SX.sym
            The parameters of the system
        algebraic_states: MX.sym | SX.sym
            The algebraic states of the system
        numerical_timeseries: MX.sym | SX.sym
            The numerical timeseries of the system
        nlp: NonLinearProgram
            The definition of the system

        Returns
        ----------
        MX.sym | SX.sym
            The contact forces that ensure no acceleration at these contact points
        """

        q = nlp.get_var_from_states_or_controls("q", states, controls)
        qdot = nlp.get_var_from_states_or_controls("qdot", states, controls)
        tau = nlp.get_var_from_states_or_controls("tau", states, controls)
        if nlp.model.nb_passive_joint_torques > 0:
            tau += nlp.model.passive_joint_torque()(q, qdot, nlp.parameters.cx)
        if nlp.model.nb_ligaments > 0:
            tau += nlp.model.ligament_joint_torque()(q, qdot, nlp.parameters.cx)

        external_forces = nlp.get_external_forces(
            "external_forces", states, controls, algebraic_states, numerical_timeseries
        )

        return nlp.model.rigid_contact_forces()(q, qdot, tau, external_forces, nlp.parameters.cx)

    @staticmethod
    def forces_from_torque_activation_driven(
        time,
        states,
        controls,
        parameters,
        algebraic_states,
        numerical_timeseries,
        nlp,
    ) -> CX:
        """
        Contact forces of a forward dynamics driven by joint torques with contact constraints.

        Parameters
        ----------
        time: MX.sym | SX.sym
            The time of the system
        states: MX.sym | SX.sym
            The state of the system
        controls: MX.sym | SX.sym
            The controls of the system
        parameters: MX.sym | SX.sym
            The parameters of the system
        algebraic_states: MX.sym | SX.sym
            The algebraic states of the system
        numerical_timeseries: MX.sym | SX.sym
            The numerical timeseries of the system
        nlp: NonLinearProgram
            The definition of the system

        Returns
        ----------
        MX.sym | SX.sym
            The contact forces that ensure no acceleration at these contact points
        """
        q = nlp.get_var_from_states_or_controls("q", states, controls)
        qdot = nlp.get_var_from_states_or_controls("qdot", states, controls)
        tau_activations = nlp.get_var_from_states_or_controls("tau", states, controls)
        tau = nlp.model.torque()(tau_activations, q, qdot, nlp.parameters.cx)
        if nlp.model.nb_passive_joint_torques > 0:
            tau += nlp.model.passive_joint_torque()(q, qdot, nlp.parameters.cx)
        if nlp.model.nb_ligaments > 0:
            tau += nlp.model.ligament_joint_torque()(q, qdot, nlp.parameters.cx)

        external_forces = nlp.get_external_forces(
            "external_forces", states, controls, algebraic_states, numerical_timeseries
        )
        return nlp.model.rigid_contact_forces()(q, qdot, tau, external_forces, nlp.parameters.cx)

    @staticmethod
    def muscles_driven(
        time,
        states,
        controls,
        parameters,
        algebraic_states,
        numerical_timeseries,
        nlp,
        with_residual_torque: Bool = False,
        fatigue=None,
    ) -> DynamicsEvaluation:
        """
        Forward dynamics driven by muscle.

        Parameters
        ----------
        time: MX.sym | SX.sym
            The time of the system
        states: MX.sym | SX.sym
            The state of the system
        controls: MX.sym | SX.sym
            The controls of the system
        parameters: MX.sym | SX.sym
            The parameters of the system
        algebraic_states: MX.sym | SX.sym
            The algebraic states of the system
        numerical_timeseries: MX.sym | SX.sym
            The numerical timeseries of the system
        nlp: NonLinearProgram
            The definition of the system
        fatigue: FatigueDynamicsList
            To define fatigue elements
        with_residual_torque: bool
            If the dynamic should be added with residual torques

        Returns
        ----------
        DynamicsEvaluation
            The derivative of the states and the defects of the implicit dynamics
        """

        q = nlp.get_var_from_states_or_controls("q", states, controls)
        qdot = nlp.get_var_from_states_or_controls("qdot", states, controls)
        residual_tau = (
            DynamicsFunctions.get_fatigable_tau(nlp, states, controls, fatigue) if with_residual_torque else None
        )
        mus_activations = nlp.get_var_from_states_or_controls("muscles", states, controls)
        fatigue_states, mus_activations = DynamicsFunctions.get_fatigue_states(states, nlp, fatigue, mus_activations)

        muscles_tau = DynamicsFunctions.compute_tau_from_muscle(nlp, q, qdot, mus_activations, fatigue_states)

        tau = muscles_tau + residual_tau if residual_tau is not None else muscles_tau
        if nlp.model.nb_passive_joint_torques > 0:
            tau += nlp.model.passive_joint_torque()(q, qdot, nlp.parameters.cx)
        if nlp.model.nb_ligaments > 0:
            tau += nlp.model.ligament_joint_torque()(q, qdot, nlp.parameters.cx)
        if nlp.model.friction_coefficients is not None:
            tau -= nlp.model.friction_coefficients @ qdot

        dq = DynamicsFunctions.compute_qdot(nlp, q, qdot)

        external_forces = nlp.get_external_forces(
            "external_forces", states, controls, algebraic_states, numerical_timeseries
        )

        forward_dynamics_contact_types = ContactType.get_equivalent_explicit_contacts(nlp.model.contact_types)
        ddq_fd = DynamicsFunctions.forward_dynamics(nlp, q, qdot, tau, forward_dynamics_contact_types, external_forces)

        dxdt = nlp.cx(nlp.states.shape, 1)
        dxdt[nlp.states["q"].index, 0] = dq
        dxdt[nlp.states["qdot"].index, 0] = ddq_fd

        has_excitation = True if "muscles" in nlp.states else False
        if has_excitation:
            mus_excitations = DynamicsFunctions.get(nlp.controls["muscles"], controls)
            dmus = DynamicsFunctions.compute_muscle_dot(nlp, mus_excitations, mus_activations)
            dxdt[nlp.states["muscles"].index, 0] = dmus

        if fatigue is not None and "muscles" in fatigue:
            dxdt = fatigue["muscles"].dynamics(dxdt, nlp, states, controls)

        defects = None
        if isinstance(nlp.dynamics_type.ode_solver, OdeSolver.COLLOCATION):

            slope_q = nlp.states_dot["q"].cx
            slope_qdot = nlp.states_dot["qdot"].cx
            defects = nlp.cx(nlp.states.shape, 1)

            # qdot = polynomial slope
            defects[nlp.states["q"].index, 0] = slope_q * nlp.dt - dq * nlp.dt

            if nlp.dynamics_type.ode_solver.defects_type == DefectType.QDDOT_EQUALS_FORWARD_DYNAMICS:
                ddq = DynamicsFunctions.forward_dynamics(nlp, q, qdot, tau, nlp.model.contact_types, external_forces)
                defects[nlp.states["qdot"].index, 0] = slope_qdot * nlp.dt - ddq * nlp.dt

            elif nlp.dynamics_type.ode_solver.defects_type == DefectType.TAU_EQUALS_INVERSE_DYNAMICS:
                tau_id = DynamicsFunctions.inverse_dynamics(
                    nlp,
                    q=q,
                    qdot=qdot,
                    qddot=slope_qdot,
                    contact_types=nlp.model.contact_types,
                    external_forces=external_forces,
                )
                tau_defects = tau - tau_id
                defects[nlp.states["qdot"].index, 0] = tau_defects

            else:
                raise NotImplementedError(
                    f"The defect type {nlp.dynamics_type.ode_solver.defects_type} is not implemented yet for muscles driven dynamics."
                )

            # muscledot = polynomial slope
            if has_excitation:
                slope_mus = nlp.states_dot["muscles"].cx
                defects[nlp.states["muscles"].index, 0] = slope_mus * nlp.dt - dmus * nlp.dt

            # We append the defects with the algebraic states implicit constraints
            if ContactType.RIGID_IMPLICIT in nlp.model.contact_types:
                rigid_contact_defect = (
                    nlp.model.rigid_contact_forces()(q, qdot, tau, external_forces, nlp.parameters.cx)
                    - nlp.algebraic_states["rigid_contact_forces"].cx
                )
                _, _, acceleration_constraint_func = HolonomicConstraintsFcn.rigid_contacts(nlp.model)
                contact_acceleration_defect = acceleration_constraint_func(q, qdot, slope_qdot, nlp.parameters.cx)
                defects = vertcat(defects, rigid_contact_defect, contact_acceleration_defect)

            if ContactType.SOFT_IMPLICIT in nlp.model.contact_types:
                soft_contact_defect = (
                    nlp.model.soft_contact_forces()(q, qdot, nlp.parameters.cx)
                    - nlp.algebraic_states["soft_contact_forces"].cx
                )
                defects = vertcat(defects, soft_contact_defect)

        return DynamicsEvaluation(dxdt=dxdt, defects=defects)

    @staticmethod
    def forces_from_muscle_driven(
        time,
        states,
        controls,
        parameters,
        algebraic_states,
        numerical_timeseries,
        nlp,
    ) -> CX:
        """
        Contact forces of a forward dynamics driven by muscles activations and joint torques with contact constraints.

        Parameters
        ----------
        time: MX.sym | SX.sym
            The time of the system
        states: MX.sym | SX.sym
            The state of the system
        controls: MX.sym | SX.sym
            The controls of the system
        parameters: MX.sym | SX.sym
            The parameters of the system
        algebraic_states: MX.sym | SX.sym
            The algebraic states of the system
        numerical_timeseries: MX.sym | SX.sym
            The numerical timeseries of the system
        nlp: NonLinearProgram
            The definition of the system

        Returns
        ----------
        MX.sym | SX.sym
            The contact forces that ensure no acceleration at these contact points
        """

        q = nlp.get_var_from_states_or_controls("q", states, controls)
        qdot = nlp.get_var_from_states_or_controls("qdot", states, controls)
        residual_tau = nlp.get_var_from_states_or_controls("tau", states, controls) if "tau" in nlp.controls else None
        mus_activations = nlp.get_var_from_states_or_controls("muscles", states, controls)
        muscles_tau = DynamicsFunctions.compute_tau_from_muscle(nlp, q, qdot, mus_activations)

        tau = muscles_tau + residual_tau if residual_tau is not None else muscles_tau
        if nlp.model.nb_passive_joint_torques > 0:
            tau += nlp.model.passive_joint_torque()(q, qdot, nlp.parameters.cx)
        if nlp.model.nb_ligaments > 0:
            tau + nlp.model.ligament_joint_torque()(q, qdot, nlp.parameters.cx)

        external_forces = nlp.get_external_forces(
            "external_forces", states, controls, algebraic_states, numerical_timeseries
        )
        return nlp.model.rigid_contact_forces()(q, qdot, tau, external_forces, nlp.parameters.cx)

    @staticmethod
    def joints_acceleration_driven(
        time,
        states,
        controls,
        parameters,
        algebraic_states,
        numerical_timeseries,
        nlp,
    ) -> DynamicsEvaluation:
        """
        Forward dynamics driven by joints accelerations of a free floating body.

        Parameters
        ----------
        time: MX.sym | SX.sym
            The time of the system
        states: MX.sym | SX.sym
            The state of the system
        controls: MX.sym | SX.sym
            The controls of the system
        parameters: MX.sym | SX.sym
            The parameters of the system
        algebraic_states: MX.sym | SX.sym
            The algebraic states of the system
        numerical_timeseries: MX.sym | SX.sym
            The numerical timeseries of the system
        nlp: NonLinearProgram
            The definition of the system

        Returns
        ----------
        MX.sym | SX.sym
            The derivative of states
        """

        if len(nlp.model.contact_types) > 0:
            raise RuntimeError("Joints acceleration driven dynamics cannot be used with contacts by definition.")

        external_forces = nlp.get_external_forces(
            "external_forces", states, controls, algebraic_states, numerical_timeseries
        )
        if external_forces.shape != (0, 1):
            raise RuntimeError("Joints acceleration driven dynamics cannot be used with external forces by definition.")

        q = nlp.get_var_from_states_or_controls("q", states, controls)
        qdot = nlp.get_var_from_states_or_controls("qdot", states, controls)
        qddot_joints = nlp.get_var_from_states_or_controls("qddot", states, controls)

        qddot_root = nlp.model.forward_dynamics_free_floating_base()(q, qdot, qddot_joints, nlp.parameters.cx)
        qddot_reordered = nlp.model.reorder_qddot_root_joints(qddot_root, qddot_joints)

        qdot_mapped = nlp.variable_mappings["qdot"].to_first.map(qdot)
        qddot_mapped = nlp.variable_mappings["qdot"].to_first.map(qddot_reordered)

        dxdt = nlp.cx(nlp.states.shape, 1)
        dxdt[nlp.states["q"].index, 0] = qdot_mapped
        dxdt[nlp.states["qdot"].index, 0] = qddot_mapped

        defects = None
        if isinstance(nlp.dynamics_type.ode_solver, OdeSolver.COLLOCATION):
            slope_q = nlp.states_dot["q"].cx
            slope_qdot = nlp.states_dot["qdot"].cx
            defects = nlp.cx(nlp.states.shape, 1)

            # qdot = polynomial slope
            defects[nlp.states["q"].index, 0] = slope_q * nlp.dt - qdot_mapped * nlp.dt

            if nlp.dynamics_type.ode_solver.defects_type == DefectType.QDDOT_EQUALS_FORWARD_DYNAMICS:
                defects[nlp.states["qdot"].index, 0] = slope_qdot * nlp.dt - qddot_mapped * nlp.dt

            else:
                raise NotImplementedError(
                    f"The defect type {nlp.dynamics_type.ode_solver.defects_type} is not implemented yet for joints acceleration driven dynamics."
                )

        return DynamicsEvaluation(dxdt=dxdt, defects=defects)

    @staticmethod
    def get(var: OptimizationVariable, cx: CX):
        """
        Main accessor to a variable in states or controls (cx)

        Parameters
        ----------
        var: OptimizationVariable
            The variable from nlp.states["name"] or nlp.controls["name"]
        cx: MX | SX
            The actual SX or MX variables

        Returns
        -------
        The sliced values
        """

        return var.mapping.to_second.map(cx[var.index, :])

    @staticmethod
    def compute_qdot(nlp, q: CX, qdot: CX):
        """
        Easy accessor to derivative of q

        Parameters
        ----------
        nlp: NonLinearProgram
            The phase of the program
        q: MX | SX
            The value of q from "get"
        qdot: MX | SX
            The value of qdot from "get"

        Returns
        -------
        The derivative of q
        """

        if "q" in nlp.states:
            mapping = nlp.states["q"].mapping
        elif "q_roots" and "q_joints" in nlp.states:
            mapping = BiMapping(
                to_first=list(nlp.states["q_roots"].mapping.to_first.map_idx)
                + [i + nlp.model.nb_root for i in nlp.states["q_joints"].mapping.to_first.map_idx],
                to_second=list(nlp.states["q_roots"].mapping.to_second.map_idx)
                + [i + nlp.model.nb_root for i in nlp.states["q_joints"].mapping.to_second.map_idx],
            )
        elif q in nlp.controls:
            mapping = nlp.controls["q"].mapping
        else:
            raise RuntimeError("Your q key combination was not found in states or controls")
        return mapping.to_first.map(nlp.model.reshape_qdot()(q, qdot, nlp.parameters.cx))

    @staticmethod
    def get_external_forces_from_contacts(nlp, q, qdot, contact_types, external_forces: MX | SX):

        external_forces = nlp.cx() if external_forces is None else external_forces
        if ContactType.RIGID_IMPLICIT in contact_types:
            if external_forces.shape[0] != 0:
                raise NotImplementedError("ContactType.RIGID_IMPLICIT cannot be used with external forces yet")
            if "rigid_contact_forces" in nlp.states:
                contact_forces = nlp.states["rigid_contact_forces"].cx
            elif "rigid_contact_forces" in nlp.algebraic_states:
                contact_forces = nlp.algebraic_states["rigid_contact_forces"].cx
            else:
                raise RuntimeError("The key 'rigid_contact_forces' was not found in states or algebraic_states")
            external_forces = vertcat(
                external_forces,
                nlp.model.map_rigid_contact_forces_to_global_forces(contact_forces, q, nlp.parameters.cx),
            )

<<<<<<< HEAD
        if ContactType.SOFT_EXPLICIT in contact_type:
            contact_forces = nlp.model.soft_contact_forces()(q, qdot, nlp.parameters.cx).expand()
=======
        if ContactType.SOFT_EXPLICIT in contact_types:
            contact_forces = nlp.model.soft_contact_forces()(q, qdot, nlp.parameters.cx)
>>>>>>> 24e28932
            external_forces = vertcat(
                external_forces, nlp.model.map_soft_contact_forces_to_global_forces(contact_forces)
            )

        if ContactType.SOFT_IMPLICIT in contact_types:
            contact_forces = nlp.algebraic_states["soft_contact_forces"].cx
            external_forces = vertcat(
                external_forces, nlp.model.map_soft_contact_forces_to_global_forces(contact_forces)
            )

        external_forces = [] if external_forces.shape == (0, 1) else external_forces

        return external_forces

    @staticmethod
    def forward_dynamics(
        nlp,
        q: CX,
        qdot: CX,
        tau: CX,
        contact_types: list[ContactType] | tuple[ContactType],
        external_forces: AnyListOptional = None,
    ):
        """
        Easy accessor to derivative of qdot

        Parameters
        ----------
        nlp: NonLinearProgram
            The phase of the program
        q: MX | SX
            The value of q from "get"
        qdot: MX | SX
            The value of qdot from "get"
        tau: MX | SX
            The value of tau from "get"
        contact_types: list[ContactType] | tuple[ContactType]
            The type of contacts to consider in the dynamics
        external_forces: MX | SX
            The external forces
        Returns
        -------
        The derivative of qdot
        """
        # Get the mapping of the output
        if "qdot" in nlp.states:
            qdot_var_mapping = nlp.states["qdot"].mapping.to_first
        elif "qdot" in nlp.controls:
            qdot_var_mapping = nlp.controls["qdot"].mapping.to_first
        else:
            qdot_var_mapping = BiMapping([i for i in range(qdot.shape[0])], [i for i in range(qdot.shape[0])]).to_first

        external_forces = DynamicsFunctions.get_external_forces_from_contacts(
            nlp, q, qdot, contact_types, external_forces
        )
        with_contact = ContactType.RIGID_EXPLICIT in contact_types

        qddot = nlp.model.forward_dynamics(with_contact=with_contact)(
            q,
            qdot,
            tau,
            external_forces,
            nlp.parameters.cx,
        )
        return qdot_var_mapping.map(qddot)

    @staticmethod
    def inverse_dynamics(
        nlp,
        q: CX,
        qdot: CX,
        qddot: CX,
        contact_types: list[ContactType] | tuple[ContactType],
        external_forces: MX = None,
    ):
        """
        Easy accessor to torques from inverse dynamics

        Parameters
        ----------
        nlp: NonLinearProgram
            The phase of the program
        q: MX | SX
            The value of q from "get"
        qdot: MX | SX
            The value of qdot from "get"
        qddot: MX | SX
            The value of qddot from "get"
        contact_types: list[ContactType] | tuple[ContactType]
            The type of contacts to consider in the dynamics
        external_forces: MX
            The external forces

        Returns
        -------
        Torques in tau
        """
        # TODO: Charbie -> Check if the mapping can be applied or not.
        # Old comment: we ignore on purpose the mapping to keep zeros in the defects of the dynamic.

        # Get the mapping of the output
        if "tau" in nlp.states:
            tau_var_mapping = nlp.states["tau"].mapping.to_first
        elif "tau" in nlp.controls:
            tau_var_mapping = nlp.controls["tau"].mapping.to_first
        else:
            raise RuntimeError("The key 'tau' was not found in states or controls")

        if ContactType.RIGID_EXPLICIT in contact_types:
            raise NotImplementedError("Inverse dynamics, cannot be used with ContactType.RIGID_EXPLICIT yet")

        external_forces = DynamicsFunctions.get_external_forces_from_contacts(
            nlp, q, qdot, contact_types, external_forces
        )

        tau = nlp.model.inverse_dynamics(with_contact=False)(q, qdot, qddot, external_forces, nlp.parameters.cx)

        return tau_var_mapping.map(tau)

    @staticmethod
    def compute_muscle_dot(nlp, muscle_excitations: CX, muscle_activations: CX):
        """
        Easy accessor to derivative of muscle activations

        Parameters
        ----------
        nlp: NonLinearProgram
            The phase of the program
        muscle_excitations: MX | SX
            The value of muscle_excitations from "get"
        muscle_activations: MX | SX
            The value of muscle_activations from "get"

        Returns
        -------
        The derivative of muscle activations
        """

        return nlp.model.muscle_activation_dot()(muscle_excitations, muscle_activations, nlp.parameters.cx)

    @staticmethod
    def compute_tau_from_muscle(
        nlp,
        q: CX,
        qdot: CX,
        muscle_activations: CX,
        fatigue_states: CXOptional = None,
    ):
        """
        Easy accessor to tau computed from muscles

        Parameters
        ----------
        nlp: NonLinearProgram
            The phase of the program
        q: MX | SX
            The value of q from "get"
        qdot: MX | SX
            The value of qdot from "get"
        muscle_activations: MX | SX
            The value of muscle_activations from "get"
        fatigue_states: MX | SX
            The states of fatigue

        Returns
        -------
        The generalized forces computed from the muscles
        """

        activations = type(q)()
        for k in range(len(nlp.controls["muscles"])):
            if fatigue_states is not None:
                activations = vertcat(activations, muscle_activations[k] * (1 - fatigue_states[k]))
            else:
                activations = vertcat(activations, muscle_activations[k])
        return nlp.model.muscle_joint_torque()(activations, q, qdot, nlp.parameters.cx)

    @staticmethod
    def holonomic_torque_driven(
        time,
        states,
        controls,
        parameters,
        algebraic_states,
        numerical_timeseries,
        nlp,
    ) -> DynamicsEvaluation:
        """
        The custom dynamics function that provides the derivative of the states: dxdt = f(t, x, u, p, a, d)

        Parameters
        ----------
        time: MX.sym | SX.sym
            The time of the system
        states: MX.sym | SX.sym
            The state of the system
        controls: MX.sym | SX.sym
            The controls of the system
        parameters: MX.sym | SX.sym
            The parameters acting on the system
        algebraic_states: MX.sym | SX.sym
            The algebraic states of the system
        numerical_timeseries: MX.sym | SX.sym
            The numerical timeseries of the system
        nlp: NonLinearProgram
            A reference to the phase

        Returns
        -------
        The derivative of the states in the tuple[MX | SX] format
        """

        q_u = DynamicsFunctions.get(nlp.states["q_u"], states)
        qdot_u = DynamicsFunctions.get(nlp.states["qdot_u"], states)
        tau = DynamicsFunctions.get(nlp.controls["tau"], controls)
        q_v_init = DM.zeros(nlp.model.nb_dependent_joints)

        qddot_u = nlp.model.partitioned_forward_dynamics()(q_u, qdot_u, q_v_init, tau)
        dxdt = vertcat(qdot_u, qddot_u)

        defects = None
        if isinstance(nlp.dynamics_type.ode_solver, OdeSolver.COLLOCATION):
            slope_q = DynamicsFunctions.get(nlp.states_dot["qdot_u"], nlp.states_dot.scaled.cx)
            slope_qdot = DynamicsFunctions.get(nlp.states_dot["qddot_u"], nlp.states_dot.scaled.cx)
            if nlp.dynamics_type.ode_solver.defects_type == DefectType.QDDOT_EQUALS_FORWARD_DYNAMICS:
                qddot_u = nlp.model.partitioned_forward_dynamics()(q_u, qdot_u, q_v_init, tau)
                derivative = vertcat(qdot_u, qddot_u)
                defects = vertcat(slope_q, slope_qdot) * nlp.dt - derivative * nlp.dt
            else:
                raise NotImplementedError(
                    f"The defect type {nlp.dynamics_type.ode_solver.defects_type} is not implemented yet for holonomic torque driven dynamics."
                )

        return DynamicsEvaluation(dxdt=dxdt, defects=defects)<|MERGE_RESOLUTION|>--- conflicted
+++ resolved
@@ -1281,13 +1281,8 @@
                 nlp.model.map_rigid_contact_forces_to_global_forces(contact_forces, q, nlp.parameters.cx),
             )
 
-<<<<<<< HEAD
-        if ContactType.SOFT_EXPLICIT in contact_type:
-            contact_forces = nlp.model.soft_contact_forces()(q, qdot, nlp.parameters.cx).expand()
-=======
         if ContactType.SOFT_EXPLICIT in contact_types:
-            contact_forces = nlp.model.soft_contact_forces()(q, qdot, nlp.parameters.cx)
->>>>>>> 24e28932
+            contact_forces = nlp.model.soft_contact_forces().expand()(q, qdot, nlp.parameters.cx)
             external_forces = vertcat(
                 external_forces, nlp.model.map_soft_contact_forces_to_global_forces(contact_forces)
             )
