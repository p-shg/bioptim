from typing import Callable, Any

from casadi import DM, MX, SX, vertcat, Function
import numpy as np

from .configure_new_variable import NewVariableConfiguration
from .dynamics_functions import DynamicsFunctions
from .fatigue.fatigue_dynamics import FatigueList, MultiFatigueInterface
from .ode_solver import OdeSolver
from ..gui.plot import CustomPlot
from ..limits.path_conditions import Bounds
from ..misc.enums import (
    PlotType,
    ControlType,
    VariableType,
    Node,
    ConstraintType,
    RigidBodyDynamics,
    SoftContactDynamics,
)
from ..misc.fcn_enum import FcnEnum
from ..misc.mapping import BiMapping, Mapping
from ..misc.options import UniquePerPhaseOptionList, OptionGeneric
from ..limits.constraints import ImplicitConstraintFcn


class ConfigureProblem:
    """
    Dynamics configuration for the most common ocp

    Methods
    -------
    initialize(ocp, nlp)
        Call the dynamics a first time
    custom(ocp, nlp, **extra_params)
        Call the user-defined dynamics configuration function
    torque_driven(ocp, nlp, with_contact=False)
        Configure the dynamics for a torque driven program (states are q and qdot, controls are tau)
    torque_derivative_driven(ocp, nlp, with_contact=False)
        Configure the dynamics for a torque driven program (states are q and qdot, controls are tau)
    torque_activations_driven(ocp, nlp, with_contact=False)
        Configure the dynamics for a torque driven program (states are q and qdot, controls are tau activations).
        The tau activations are bounded between -1 and 1 and actual tau is computed from torque-position-velocity
        relationship
    muscle_driven(
        ocp, nlp, with_excitations: bool = False, with_residual_torque: bool = False, with_contact: bool = False
    )
        Configure the dynamics for a muscle driven program.
        If with_excitations is set to True, then the muscle muscle activations are computed from the muscle dynamics.
        The tau from muscle is computed using the muscle activations.
        If with_residual_torque is set to True, then tau are used as supplementary force in the
        case muscles are too weak.
    configure_dynamics_function(ocp, nlp, dyn_func, **extra_params)
        Configure the dynamics of the system
    configure_contact_function(ocp, nlp, dyn_func: Callable, **extra_params)
        Configure the contact points
    configure_soft_contact_function
        Configure the soft contact function
    configure_new_variable(
        name: str, name_elements: list, nlp, as_states: bool, as_controls: bool, combine_state_control_plot: bool = False
    )
        Add a new variable to the states/controls pool
    configure_q(nlp, as_states: bool, as_controls: bool)
        Configure the generalized coordinates
    configure_qdot(nlp, as_states: bool, as_controls: bool)
        Configure the generalized velocities
    configure_qddot(nlp, as_states: bool, as_controls: bool)
        Configure the generalized accelerations
    configure_qdddot(nlp, as_states: bool, as_controls: bool)
        Configure the generalized jerks
    configure_tau(nlp, as_states: bool, as_controls: bool)
        Configure the generalized forces
    configure_residual_tau(nlp, as_states: bool, as_controls: bool)
        Configure the residual forces
    configure_taudot(nlp, as_states: bool, as_controls: bool)
        Configure the generalized forces derivative
    configure_muscles(nlp, as_states: bool, as_controls: bool)
        Configure the muscles
    """

    @staticmethod
    def _get_kinematics_based_names(nlp, var_type: str) -> list[str]:
        """
        To modify the names of the variables added to the plots if there is quaternions

        Parameters
        ----------
        nlp: NonLinearProgram
            A reference to the phase
        var_type: str
            A string that refers to the decision variable such as (q, qdot, qddot, tau, etc...)

        Returns
        ----------
        new_name: list[str]
            The list of str to display on figures
        """

        idx = nlp.phase_mapping.to_first.map_idx if nlp.phase_mapping else range(nlp.model.nb_q)

        if nlp.model.nb_quaternions == 0:
            new_names = [nlp.model.name_dof[i] for i in idx]
        else:
            new_names = []
            for i in nlp.phase_mapping.to_first.map_idx:
                if nlp.model.name_dof[i][-4:-1] == "Rot" or nlp.model.name_dof[i][-6:-1] == "Trans":
                    new_names += [nlp.model.name_dof[i]]
                else:
                    if nlp.model.name_dof[i][-5:] != "QuatW":
                        if var_type == "qdot":
                            new_names += [nlp.model.name_dof[i][:-5] + "omega" + nlp.model.name_dof[i][-1]]
                        elif var_type == "qddot":
                            new_names += [nlp.model.name_dof[i][:-5] + "omegadot" + nlp.model.name_dof[i][-1]]
                        elif var_type == "qdddot":
                            new_names += [nlp.model.name_dof[i][:-5] + "omegaddot" + nlp.model.name_dof[i][-1]]
                        elif var_type == "tau" or var_type == "taudot":
                            new_names += [nlp.model.name_dof[i]]

        return new_names

    @staticmethod
    def initialize(ocp, nlp):
        """
        Call the dynamics a first time

        Parameters
        ----------
        ocp: OptimalControlProgram
            A reference to the ocp
        nlp: NonLinearProgram
            A reference to the phase
        """

        nlp.dynamics_type.type(ocp, nlp, **nlp.dynamics_type.params)

    @staticmethod
    def custom(ocp, nlp, **extra_params):
        """
        Call the user-defined dynamics configuration function

        Parameters
        ----------
        ocp: OptimalControlProgram
            A reference to the ocp
        nlp: NonLinearProgram
            A reference to the phase
        """

        nlp.dynamics_type.configure(ocp, nlp, **extra_params)

    @staticmethod
    def torque_driven(
        ocp,
        nlp,
        with_contact: bool = False,
        with_passive_torque: bool = False,
        with_ligament: bool = False,
        rigidbody_dynamics: RigidBodyDynamics = RigidBodyDynamics.ODE,
        soft_contacts_dynamics: SoftContactDynamics = SoftContactDynamics.ODE,
        fatigue: FatigueList = None,
    ):
        """
        Configure the dynamics for a torque driven program (states are q and qdot, controls are tau)

        Parameters
        ----------
        ocp: OptimalControlProgram
            A reference to the ocp
        nlp: NonLinearProgram
            A reference to the phase
        with_contact: bool
            If the dynamic with contact should be used
        with_passive_torque: bool
            If the dynamic with passive torque should be used
        with_ligament: bool
            If the dynamic with ligament should be used
        rigidbody_dynamics: RigidBodyDynamics
            which rigidbody dynamics should be used
        soft_contacts_dynamics: SoftContactDynamics
            which soft contact dynamic should be used
        fatigue: FatigueList
            A list of fatigue elements

        """
        if with_contact and nlp.model.nb_contacts == 0:
            raise ValueError("No contact defined in the .bioMod, set with_contact to False")
        if nlp.model.nb_soft_contacts != 0:
            if (
                soft_contacts_dynamics != SoftContactDynamics.CONSTRAINT
                and soft_contacts_dynamics != SoftContactDynamics.ODE
            ):
                raise ValueError(
                    "soft_contacts_dynamics can be used only with SoftContactDynamics.ODE or SoftContactDynamics.CONSTRAINT"
                )

            if rigidbody_dynamics == RigidBodyDynamics.DAE_INVERSE_DYNAMICS:
                if soft_contacts_dynamics == SoftContactDynamics.ODE:
                    raise ValueError(
                        "Soft contacts dynamics should not be used with SoftContactDynamics.ODE "
                        "when rigidbody dynamics is not RigidBodyDynamics.ODE . "
                        "Please set soft_contacts_dynamics=SoftContactDynamics.CONSTRAINT"
                    )

        # Declared rigidbody states and controls
        ConfigureProblem.configure_q(ocp, nlp, as_states=True, as_controls=False)
        ConfigureProblem.configure_qdot(ocp, nlp, as_states=True, as_controls=False, as_states_dot=True)
        ConfigureProblem.configure_tau(ocp, nlp, as_states=False, as_controls=True, fatigue=fatigue)

        if (
            rigidbody_dynamics == RigidBodyDynamics.DAE_FORWARD_DYNAMICS
            or rigidbody_dynamics == RigidBodyDynamics.DAE_INVERSE_DYNAMICS
        ):
            ConfigureProblem.configure_qddot(ocp, nlp, False, True, True)
        elif (
            rigidbody_dynamics == RigidBodyDynamics.DAE_FORWARD_DYNAMICS_JERK
            or rigidbody_dynamics == RigidBodyDynamics.DAE_INVERSE_DYNAMICS_JERK
        ):
            ConfigureProblem.configure_qddot(ocp, nlp, True, False, True)
            ConfigureProblem.configure_qdddot(ocp, nlp, False, True)
        else:
            ConfigureProblem.configure_qddot(ocp, nlp, False, False, True)

        # Algebraic constraints of rigidbody dynamics if needed
        if (
            rigidbody_dynamics == RigidBodyDynamics.DAE_INVERSE_DYNAMICS
            or rigidbody_dynamics == RigidBodyDynamics.DAE_INVERSE_DYNAMICS_JERK
        ):
            ocp.implicit_constraints.add(
                ImplicitConstraintFcn.TAU_EQUALS_INVERSE_DYNAMICS,
                node=Node.ALL_SHOOTING,
                penalty_type=ConstraintType.IMPLICIT,
                phase=nlp.phase_idx,
                with_contact=with_contact,
                with_passive_torque=with_passive_torque,
                with_ligament=with_ligament,
            )
            if with_contact:
                # qddot is continuous with RigidBodyDynamics.DAE_INVERSE_DYNAMICS_JERK
                # so the consistency constraint of the marker acceleration can only be set to zero
                # at the first shooting node
                node = Node.ALL_SHOOTING if rigidbody_dynamics == RigidBodyDynamics.DAE_INVERSE_DYNAMICS else Node.ALL
                ConfigureProblem.configure_contact_forces(ocp, nlp, False, True)
                for ii in range(nlp.model.nb_rigid_contacts):
                    for jj in nlp.model.rigid_contact_index(ii):
                        ocp.implicit_constraints.add(
                            ImplicitConstraintFcn.CONTACT_ACCELERATION_EQUALS_ZERO,
                            with_contact=with_contact,
                            contact_index=ii,
                            contact_axis=jj,
                            node=node,
                            constraint_type=ConstraintType.IMPLICIT,
                            phase=nlp.phase_idx,
                        )
        if (
            rigidbody_dynamics == RigidBodyDynamics.DAE_FORWARD_DYNAMICS
            or rigidbody_dynamics == RigidBodyDynamics.DAE_FORWARD_DYNAMICS_JERK
        ):
            # contacts forces are directly handled with this constraint
            ocp.implicit_constraints.add(
                ImplicitConstraintFcn.QDDOT_EQUALS_FORWARD_DYNAMICS,
                node=Node.ALL_SHOOTING,
                constraint_type=ConstraintType.IMPLICIT,
                with_contact=with_contact,
                phase=nlp.phase_idx,
                with_passive_torque=with_passive_torque,
                with_ligament=with_ligament,
            )

        # Declared soft contacts controls
        if soft_contacts_dynamics == SoftContactDynamics.CONSTRAINT:
            ConfigureProblem.configure_soft_contact_forces(ocp, nlp, False, True)

        # Configure the actual ODE of the dynamics
        if nlp.dynamics_type.dynamic_function:
            ConfigureProblem.configure_dynamics_function(ocp, nlp, DynamicsFunctions.custom)
        else:
            ConfigureProblem.configure_dynamics_function(
                ocp,
                nlp,
                DynamicsFunctions.torque_driven,
                with_contact=with_contact,
                fatigue=fatigue,
                rigidbody_dynamics=rigidbody_dynamics,
                with_passive_torque=with_passive_torque,
                with_ligament=with_ligament,
            )

        # Configure the contact forces
        if with_contact:
            ConfigureProblem.configure_contact_function(ocp, nlp, DynamicsFunctions.forces_from_torque_driven)
        # Configure the soft contact forces
        ConfigureProblem.configure_soft_contact_function(ocp, nlp)
        # Algebraic constraints of soft contact forces if needed
        if soft_contacts_dynamics == SoftContactDynamics.CONSTRAINT:
            ocp.implicit_constraints.add(
                ImplicitConstraintFcn.SOFT_CONTACTS_EQUALS_SOFT_CONTACTS_DYNAMICS,
                node=Node.ALL_SHOOTING,
                penalty_type=ConstraintType.IMPLICIT,
                phase=nlp.phase_idx,
            )

    @staticmethod
    def torque_derivative_driven(
        ocp,
        nlp,
        with_contact=False,
        with_passive_torque: bool = False,
        with_ligament: bool = False,
        rigidbody_dynamics: RigidBodyDynamics = RigidBodyDynamics.ODE,
        soft_contacts_dynamics: SoftContactDynamics = SoftContactDynamics.ODE,
    ):
        """
        Configure the dynamics for a torque driven program (states are q and qdot, controls are tau)

        Parameters
        ----------
        ocp: OptimalControlProgram
            A reference to the ocp
        nlp: NonLinearProgram
            A reference to the phase
        with_contact: bool
            If the dynamic with contact should be used
        with_passive_torque: bool
            If the dynamic with passive torque should be used
        with_ligament: bool
            If the dynamic with ligament should be used
        rigidbody_dynamics: RigidBodyDynamics
            which rigidbody dynamics should be used
        soft_contacts_dynamics: SoftContactDynamics
            which soft contact dynamic should be used

        """
        if with_contact and nlp.model.nb_contacts == 0:
            raise ValueError("No contact defined in the .bioMod, set with_contact to False")

        if rigidbody_dynamics not in (RigidBodyDynamics.DAE_INVERSE_DYNAMICS, RigidBodyDynamics.ODE):
            raise NotImplementedError("TORQUE_DERIVATIVE_DRIVEN cannot be used with this enum RigidBodyDynamics yet")

        if nlp.model.nb_soft_contacts != 0:
            if (
                soft_contacts_dynamics != SoftContactDynamics.CONSTRAINT
                and soft_contacts_dynamics != SoftContactDynamics.ODE
            ):
                raise ValueError(
                    "soft_contacts_dynamics can be used only with RigidBodyDynamics.ODE or SoftContactDynamics.CONSTRAINT"
                )

            if rigidbody_dynamics == RigidBodyDynamics.DAE_INVERSE_DYNAMICS:
                if soft_contacts_dynamics == SoftContactDynamics.ODE:
                    raise ValueError(
                        "Soft contacts dynamics should not be used with RigidBodyDynamics.ODE "
                        "when rigidbody dynamics is not RigidBodyDynamics.ODE . "
                        "Please set soft_contacts_dynamics=SoftContactDynamics.CONSTRAINT"
                    )

        ConfigureProblem.configure_q(ocp, nlp, True, False)
        ConfigureProblem.configure_qdot(ocp, nlp, True, False)
        ConfigureProblem.configure_tau(ocp, nlp, True, False)
        ConfigureProblem.configure_taudot(ocp, nlp, False, True)

        if rigidbody_dynamics == RigidBodyDynamics.DAE_INVERSE_DYNAMICS:
            ConfigureProblem.configure_qddot(ocp, nlp, True, False)
            ConfigureProblem.configure_qdddot(ocp, nlp, False, True)
            ocp.implicit_constraints.add(
                ImplicitConstraintFcn.TAU_EQUALS_INVERSE_DYNAMICS,
                node=Node.ALL_SHOOTING,
                penalty_type=ConstraintType.IMPLICIT,
                phase=nlp.phase_idx,
            )
        if soft_contacts_dynamics == SoftContactDynamics.CONSTRAINT:
            ConfigureProblem.configure_soft_contact_forces(ocp, nlp, False, True)

        if nlp.dynamics_type.dynamic_function:
            ConfigureProblem.configure_dynamics_function(ocp, nlp, DynamicsFunctions.custom)
        else:
            ConfigureProblem.configure_dynamics_function(
                ocp,
                nlp,
                DynamicsFunctions.torque_derivative_driven,
                with_contact=with_contact,
                rigidbody_dynamics=rigidbody_dynamics,
                with_passive_torque=with_passive_torque,
                with_ligament=with_ligament,
            )

        if with_contact:
            ConfigureProblem.configure_contact_function(ocp, nlp, DynamicsFunctions.forces_from_torque_driven)

        ConfigureProblem.configure_soft_contact_function(ocp, nlp)
        if soft_contacts_dynamics == SoftContactDynamics.CONSTRAINT:
            ocp.implicit_constraints.add(
                ImplicitConstraintFcn.SOFT_CONTACTS_EQUALS_SOFT_CONTACTS_DYNAMICS,
                node=Node.ALL_SHOOTING,
                penalty_type=ConstraintType.IMPLICIT,
                phase=nlp.phase_idx,
            )

    @staticmethod
    def torque_activations_driven(
        ocp,
        nlp,
        with_contact: bool = False,
        with_passive_torque: bool = False,
        with_residual_torque: bool = False,
        with_ligament: bool = False,
    ):
        """
        Configure the dynamics for a torque driven program (states are q and qdot, controls are tau activations).
        The tau activations are bounded between -1 and 1 and actual tau is computed from torque-position-velocity
        relationship

        Parameters
        ----------
        ocp: OptimalControlProgram
            A reference to the ocp
        nlp: NonLinearProgram
            A reference to the phase
        with_contact: bool
            If the dynamic with contact should be used
        with_passive_torque: bool
            If the dynamic with passive torque should be used
        with_residual_torque: bool
            If the dynamic with a residual torque should be used
        with_ligament: bool
            If the dynamic with ligament should be used

        """

        if with_contact and nlp.model.nb_contacts == 0:
            raise ValueError("No contact defined in the .bioMod, set with_contact to False")

        ConfigureProblem.configure_q(ocp, nlp, True, False)
        ConfigureProblem.configure_qdot(ocp, nlp, True, False)
        ConfigureProblem.configure_tau(ocp, nlp, False, True)

        if with_residual_torque:
            ConfigureProblem.configure_residual_tau(ocp, nlp, False, True)

        if nlp.dynamics_type.dynamic_function:
            ConfigureProblem.configure_dynamics_function(ocp, nlp, DynamicsFunctions.custom)
        else:
            ConfigureProblem.configure_dynamics_function(
                ocp,
                nlp,
                DynamicsFunctions.torque_activations_driven,
                with_contact=with_contact,
                with_passive_torque=with_passive_torque,
                with_residual_torque=with_residual_torque,
                with_ligament=with_ligament,
            )

        if with_contact:
            ConfigureProblem.configure_contact_function(
                ocp, nlp, DynamicsFunctions.forces_from_torque_activation_driven
            )
        ConfigureProblem.configure_soft_contact_function(ocp, nlp)

    @staticmethod
    def joints_acceleration_driven(ocp, nlp, rigidbody_dynamics: RigidBodyDynamics = RigidBodyDynamics.ODE):
        """
        Configure the dynamics for a joints acceleration driven program
        (states are q and qdot, controls are qddot_joints)

        Parameters
        ----------
        ocp: OptimalControlProgram
            A reference to the ocp
        nlp: NonLinearProgram
            A reference to the phase
        rigidbody_dynamics: RigidBodyDynamics
            which rigidbody dynamics should be used

        """
        if rigidbody_dynamics != RigidBodyDynamics.ODE:
            raise NotImplementedError("Implicit dynamics not implemented yet.")

        ConfigureProblem.configure_q(ocp, nlp, as_states=True, as_controls=False)
        ConfigureProblem.configure_qdot(ocp, nlp, as_states=True, as_controls=False, as_states_dot=True)
        # Configure qddot joints
        nb_root = nlp.model.nb_root
        if not nb_root > 0:
            raise RuntimeError("BioModel must have at least one DoF on root.")

        name_qddot_roots = [str(i) for i in range(nb_root)]
        ConfigureProblem.configure_new_variable(
            "qddot_roots", name_qddot_roots, ocp, nlp, as_states=False, as_controls=False, as_states_dot=True
        )

        name_qddot_joints = [str(i + nb_root) for i in range(nlp.model.nb_qddot - nb_root)]
        ConfigureProblem.configure_new_variable(
            "qddot_joints", name_qddot_joints, ocp, nlp, as_states=False, as_controls=True, as_states_dot=True
        )

        ConfigureProblem.configure_dynamics_function(ocp, nlp, DynamicsFunctions.joints_acceleration_driven)

    @staticmethod
    def muscle_driven(
        ocp,
        nlp,
        with_excitations: bool = False,
        fatigue: FatigueList = None,
        with_residual_torque: bool = False,
        with_contact: bool = False,
        with_passive_torque: bool = False,
        with_ligament: bool = False,
        rigidbody_dynamics: RigidBodyDynamics = RigidBodyDynamics.ODE,
    ):
        """
        Configure the dynamics for a muscle driven program.
        If with_excitations is set to True, then the muscle activations are computed from the muscle dynamics.
        The tau from muscle is computed using the muscle activations.
        If with_residual_torque is set to True, then tau are used as supplementary force in the
        case muscles are too weak.

        Parameters
        ----------
        ocp: OptimalControlProgram
            A reference to the ocp
        nlp: NonLinearProgram
            A reference to the phase
        with_excitations: bool
            If the dynamic should include the muscle dynamics
        fatigue: FatigueList
            The list of fatigue parameters
        with_residual_torque: bool
            If the dynamic should be added with residual torques
        with_contact: bool
            If the dynamic with contact should be used
        with_passive_torque: bool
            If the dynamic with passive torque should be used
        with_ligament: bool
            If the dynamic with ligament should be used
        rigidbody_dynamics: RigidBodyDynamics
            which rigidbody dynamics should be used

        """
        if with_contact and nlp.model.nb_contacts == 0:
            raise ValueError("No contact defined in the .bioMod, set with_contact to False")

        if fatigue is not None and "tau" in fatigue and not with_residual_torque:
            raise RuntimeError("Residual torques need to be used to apply fatigue on torques")

        if rigidbody_dynamics not in (RigidBodyDynamics.DAE_INVERSE_DYNAMICS, RigidBodyDynamics.ODE):
            raise NotImplementedError("MUSCLE_DRIVEN cannot be used with this enum RigidBodyDynamics yet")

        ConfigureProblem.configure_q(ocp, nlp, True, False)
        ConfigureProblem.configure_qdot(ocp, nlp, True, False, True)
        ConfigureProblem.configure_qddot(ocp, nlp, False, False, True)

        if with_residual_torque:
            ConfigureProblem.configure_tau(ocp, nlp, False, True, fatigue=fatigue)
        ConfigureProblem.configure_muscles(ocp, nlp, with_excitations, True, fatigue=fatigue)

        if rigidbody_dynamics == RigidBodyDynamics.DAE_INVERSE_DYNAMICS:
            ConfigureProblem.configure_qddot(ocp, nlp, False, True)
            ocp.implicit_constraints.add(
                ImplicitConstraintFcn.TAU_FROM_MUSCLE_EQUAL_INVERSE_DYNAMICS,
                node=Node.ALL_SHOOTING,
                penalty_type=ConstraintType.IMPLICIT,
                phase=nlp.phase_idx,
                with_passive_torque=with_passive_torque,
                with_ligament=with_ligament,
            )

        if nlp.dynamics_type.dynamic_function:
            ConfigureProblem.configure_dynamics_function(ocp, nlp, DynamicsFunctions.custom)
        else:
            ConfigureProblem.configure_dynamics_function(
                ocp,
                nlp,
                DynamicsFunctions.muscles_driven,
                with_contact=with_contact,
                fatigue=fatigue,
                with_residual_torque=with_residual_torque,
                with_passive_torque=with_passive_torque,
                with_ligament=with_ligament,
                rigidbody_dynamics=rigidbody_dynamics,
            )

        if with_contact:
            ConfigureProblem.configure_contact_function(ocp, nlp, DynamicsFunctions.forces_from_muscle_driven)
        ConfigureProblem.configure_soft_contact_function(ocp, nlp)

    @staticmethod
    def holonomic_torque_driven(ocp, nlp):
        """
        Tell the program which variables are states and controls.

        Parameters
        ----------
        ocp: OptimalControlProgram
            A reference to the ocp
        nlp: NonLinearProgram
            A reference to the phase
        """

        name = "q_u"
        names_u = [nlp.model.name_dof[i] for i in nlp.variable_mappings["q"].to_first.map_idx]
        axes_idx = ConfigureProblem._apply_phase_mapping(ocp, nlp, name)
        ConfigureProblem.configure_new_variable(name, names_u, ocp, nlp, True, False, False, axes_idx=axes_idx)

        name = "qdot_u"
        names_qdot = ConfigureProblem._get_kinematics_based_names(nlp, "qdot")
        names_udot = [names_qdot[i] for i in nlp.variable_mappings["qdot"].to_first.map_idx]
        axes_idx = ConfigureProblem._apply_phase_mapping(ocp, nlp, name)
        ConfigureProblem.configure_new_variable(name, names_udot, ocp, nlp, True, False, False, axes_idx=axes_idx)

        ConfigureProblem.configure_tau(ocp, nlp, as_states=False, as_controls=True)
        ConfigureProblem.configure_dynamics_function(ocp, nlp, DynamicsFunctions.holonomic_torque_driven)

    @staticmethod
    def configure_dynamics_function(ocp, nlp, dyn_func, **extra_params):
        """
        Configure the dynamics of the system

        Parameters
        ----------
        ocp: OptimalControlProgram
            A reference to the ocp
        nlp: NonLinearProgram
            A reference to the phase
        dyn_func: Callable[time, states, controls, param, stochastic]
            The function to get the derivative of the states
        """

        nlp.parameters = ocp.parameters
        DynamicsFunctions.apply_parameters(nlp.parameters.mx, nlp)

        dynamics_eval = dyn_func(
            nlp.time_mx,
            nlp.states.scaled.mx_reduced,
            nlp.controls.scaled.mx_reduced,
            nlp.parameters.mx,
            nlp.stochastic_variables.scaled.mx,
            nlp,
            **extra_params,
        )

        dynamics_dxdt = dynamics_eval.dxdt
        if isinstance(dynamics_dxdt, (list, tuple)):
            dynamics_dxdt = vertcat(*dynamics_dxdt)

        nlp.dynamics_func = Function(
            "ForwardDyn",
            [
                nlp.time_mx,
                nlp.states.scaled.mx_reduced,
                nlp.controls.scaled.mx_reduced,
                nlp.parameters.mx,
                nlp.stochastic_variables.scaled.mx,
            ],
            [dynamics_dxdt],
            ["t", "x", "u", "p", "s"],
            ["xdot"],
        )
        if nlp.dynamics_type.expand:
            try:
                nlp.dynamics_func = nlp.dynamics_func.expand()
            except Exception as me:
                RuntimeError(
                    f"An error occurred while executing the 'expand()' function for the dynamic function. "
                    f"Please review the following casadi error message for more details.\n"
                    "Several factors could be causing this issue. One of the most likely is the inability to "
                    "use expand=True at all. In that case, try adding expand=False to the dynamics.\n"
                    "Original casadi error message:\n"
                    f"{me}"
                )

        if dynamics_eval.defects is not None:
            nlp.implicit_dynamics_func = Function(
                "DynamicsDefects",
                [
                    nlp.time_mx,
                    nlp.states.scaled.mx_reduced,
                    nlp.controls.scaled.mx_reduced,
                    nlp.parameters.mx,
                    nlp.stochastic_variables.scaled.mx,
                    nlp.states_dot.scaled.mx_reduced,
                ],
                [dynamics_eval.defects],
                ["t", "x", "u", "p", "s", "xdot"],
                ["defects"],
            )
            if nlp.dynamics_type.expand:
                try:
                    nlp.implicit_dynamics_func = nlp.implicit_dynamics_func.expand()
                except Exception as me:
                    RuntimeError(
                        f"An error occurred while executing the 'expand()' function for the dynamic function. "
                        f"Please review the following casadi error message for more details.\n"
                        "Several factors could be causing this issue. One of the most likely is the inability to "
                        "use expand=True at all. In that case, try adding expand=False to the dynamics.\n"
                        "Original casadi error message:\n"
                        f"{me}"
                    )

    @staticmethod
    def configure_contact_function(ocp, nlp, dyn_func: Callable, **extra_params):
        """
        Configure the contact points

        Parameters
        ----------
        ocp: OptimalControlProgram
            A reference to the ocp
        nlp: NonLinearProgram
            A reference to the phase
        dyn_func: Callable[time, states, controls, param, stochastic]
            The function to get the values of contact forces from the dynamics
        """

        nlp.contact_forces_func = Function(
            "contact_forces_func",
            [
                nlp.time_mx,
                nlp.states.scaled.mx_reduced,
                nlp.controls.scaled.mx_reduced,
                nlp.parameters.mx,
                nlp.stochastic_variables.scaled.mx,
            ],
            [
                dyn_func(
                    nlp.time_mx,
                    nlp.states.scaled.mx_reduced,
                    nlp.controls.scaled.mx_reduced,
                    nlp.parameters.mx,
                    nlp.stochastic_variables.scaled.mx,
                    nlp,
                    **extra_params,
                )
            ],
            ["t", "x", "u", "p", "s"],
            ["contact_forces"],
        ).expand()

        all_contact_names = []
        for elt in ocp.nlp:
            all_contact_names.extend([name for name in elt.model.contact_names if name not in all_contact_names])

        if "contact_forces" in nlp.plot_mapping:
            contact_names_in_phase = [name for name in nlp.model.contact_names]
            axes_idx = BiMapping(
                to_first=nlp.plot_mapping["contact_forces"].map_idx,
                to_second=[i for i, c in enumerate(all_contact_names) if c in contact_names_in_phase],
            )
        else:
            contact_names_in_phase = [name for name in nlp.model.contact_names]
            axes_idx = BiMapping(
                to_first=[i for i, c in enumerate(all_contact_names) if c in contact_names_in_phase],
                to_second=[i for i, c in enumerate(all_contact_names) if c in contact_names_in_phase],
            )

        nlp.plot["contact_forces"] = CustomPlot(
            lambda t, x, u, p, s: nlp.contact_forces_func(t, x, u, p, s),
            plot_type=PlotType.INTEGRATED,
            axes_idx=axes_idx,
            legend=all_contact_names,
        )

    @staticmethod
    def configure_soft_contact_function(ocp, nlp):
        """
        Configure the soft contact sphere

        Parameters
        ----------
        ocp: OptimalControlProgram
            A reference to the ocp
        nlp: NonLinearProgram
            A reference to the phase
        """
        component_list = ["Mx", "My", "Mz", "Fx", "Fy", "Fz"]

        global_soft_contact_force_func = nlp.model.soft_contact_forces(
            nlp.states.mx_reduced[nlp.states["q"].index],
            nlp.states.mx_reduced[nlp.states["qdot"].index],
        )
        nlp.soft_contact_forces_func = Function(
            "soft_contact_forces_func",
            [nlp.time_mx, nlp.states.mx_reduced, nlp.controls.mx_reduced, nlp.parameters.mx],
            [global_soft_contact_force_func],
            ["t", "x", "u", "p"],
            ["soft_contact_forces"],
        ).expand()

        for i_sc in range(nlp.model.nb_soft_contacts):
            all_soft_contact_names = []
            all_soft_contact_names.extend(
                [
                    f"{nlp.model.soft_contact_names[i_sc]}_{name}"
                    for name in component_list
                    if nlp.model.soft_contact_names[i_sc] not in all_soft_contact_names
                ]
            )

            if "soft_contact_forces" in nlp.plot_mapping:
                soft_contact_names_in_phase = [
                    f"{nlp.model.soft_contact_names[i_sc]}_{name}"
                    for name in component_list
                    if nlp.model.soft_contact_names[i_sc] not in all_soft_contact_names
                ]
                phase_mappings = BiMapping(
                    to_first=nlp.plot_mapping["soft_contact_forces"].map_idx,
                    to_second=[i for i, c in enumerate(all_soft_contact_names) if c in soft_contact_names_in_phase],
                )
            else:
                soft_contact_names_in_phase = [
                    f"{nlp.model.soft_contact_names[i_sc]}_{name}"
                    for name in component_list
                    if nlp.model.soft_contact_names[i_sc] not in all_soft_contact_names
                ]
                phase_mappings = BiMapping(
                    to_first=[i for i, c in enumerate(all_soft_contact_names) if c in soft_contact_names_in_phase],
                    to_second=[i for i, c in enumerate(all_soft_contact_names) if c in soft_contact_names_in_phase],
                )
            nlp.plot[f"soft_contact_forces_{nlp.model.soft_contact_names[i_sc]}"] = CustomPlot(
                lambda t, x, u, p, s: nlp.soft_contact_forces_func(t, x, u, p, s)[(i_sc * 6) : ((i_sc + 1) * 6), :],
                plot_type=PlotType.INTEGRATED,
                axes_idx=phase_mappings,
                legend=all_soft_contact_names,
            )

    @staticmethod
    def configure_new_variable(
        name: str,
        name_elements: list,
        ocp,
        nlp,
        as_states: bool,
        as_controls: bool,
        as_states_dot: bool = False,
        as_stochastic: bool = False,
        fatigue: FatigueList = None,
        combine_name: str = None,
        combine_state_control_plot: bool = False,
        skip_plot: bool = False,
        axes_idx: BiMapping = None,
    ):
        """
        Add a new variable to the states/controls pool

        Parameters
        ----------
        name: str
            The name of the new variable to add
        name_elements: list[str]
            The name of each element of the vector
        ocp: OptimalControlProgram
            A reference to the ocp
        nlp: NonLinearProgram
            A reference to the phase
        as_states: bool
            If the new variable should be added to the state variable set
        as_states_dot: bool
            If the new variable should be added to the state_dot variable set
        as_controls: bool
            If the new variable should be added to the control variable set
        as_stochastic: bool
            If the new variable should be added to the stochastic variable set
        fatigue: FatigueList
            The list of fatigable item
        combine_name: str
            The name of a previously added plot to combine to
        combine_state_control_plot: bool
            If states and controls plot should be combined. Only effective if as_states and as_controls are both True
        skip_plot: bool
            If no plot should be automatically added
        axes_idx: BiMapping
            The axes index to use for the plot
        """
<<<<<<< HEAD

        if combine_state_control_plot and combine_name is not None:
            raise ValueError("combine_name and combine_state_control_plot cannot be defined simultaneously")

        def define_cx_scaled(n_col: int, n_shooting: int, initial_node) -> list:
            _cx = [nlp.cx() for _ in range(n_shooting + 1)]
            for node_index in range(n_shooting + 1):
                _cx[node_index] = [nlp.cx() for _ in range(n_col)]
            for idx in nlp.variable_mappings[name].to_first.map_idx:
                for node_index in range(n_shooting + 1):
                    for j in range(n_col):
                        sign = "-" if np.sign(idx) < 0 else ""
                        _cx[node_index][j] = vertcat(
                            _cx[node_index][j],
                            nlp.cx.sym(
                                f"{sign}{name}_{name_elements[abs(idx)]}_phase{nlp.phase_idx}_node{node_index + initial_node}.{j}",
                                1,
                                1,
                            ),
                        )
            return _cx

        def define_cx_unscaled(_cx_scaled: list, scaling: np.ndarray) -> list:
            _cx = [nlp.cx() for _ in range(len(_cx_scaled))]
            for node_index in range(len(_cx_scaled)):
                _cx[node_index] = [nlp.cx() for _ in range(len(_cx_scaled[0]))]

            for node_index in range(len(_cx_scaled)):
                for j in range(len(_cx_scaled[0])):
                    _cx[node_index][j] = _cx_scaled[node_index][j] * scaling
            return _cx

        if ConfigureProblem._manage_fatigue_to_new_variable(
            name, name_elements, ocp, nlp, as_states, as_controls, fatigue
        ):
            # If the element is fatigable, this function calls back configure_new_variable to fill everything.
            # Therefore, we can exit now
            return

        if name not in nlp.variable_mappings:
            nlp.variable_mappings[name] = BiMapping(range(len(name_elements)), range(len(name_elements)))

        if not ocp.assume_phase_dynamics and (
            nlp.use_states_from_phase_idx != nlp.phase_idx
            or nlp.use_states_dot_from_phase_idx != nlp.phase_idx
            or nlp.use_controls_from_phase_idx != nlp.phase_idx
        ):
            # This check allows to use states[0], controls[0] in the following copy
            raise ValueError("map_state=True must be used alongside with assume_phase_dynamics=True")

        # Use of states[0] and controls[0] is permitted since ocp.assume_phase_dynamics is True
        copy_states = (
            nlp.use_states_from_phase_idx is not None
            and nlp.use_states_from_phase_idx < nlp.phase_idx
            and name in ocp.nlp[nlp.use_states_from_phase_idx].states[0]
        )
        copy_controls = (
            nlp.use_controls_from_phase_idx is not None
            and nlp.use_controls_from_phase_idx < nlp.phase_idx
            and name in ocp.nlp[nlp.use_controls_from_phase_idx].controls[0]
        )
        copy_states_dot = (
            nlp.use_states_dot_from_phase_idx is not None
            and nlp.use_states_dot_from_phase_idx < nlp.phase_idx
            and name in ocp.nlp[nlp.use_states_dot_from_phase_idx].states_dot[0]
        )

        # Declare the x_init for that variable
        if as_states and name not in nlp.x_init:
            nlp.x_init.add(name, initial_guess=np.zeros(len(nlp.variable_mappings[name].to_first.map_idx)))
        if as_controls and name not in nlp.u_init:
            nlp.u_init.add(name, initial_guess=np.zeros(len(nlp.variable_mappings[name].to_first.map_idx)))
        if as_stochastic and name not in nlp.s_init:
            nlp.s_init.add(name, initial_guess=np.zeros(len(nlp.variable_mappings[name].to_first.map_idx)))

        # Declare the scaling for that variable
        if as_states and name not in nlp.x_scaling:
            nlp.x_scaling.add(name, scaling=np.ones(len(nlp.variable_mappings[name].to_first.map_idx)))
        if as_states_dot and name not in nlp.xdot_scaling:
            nlp.xdot_scaling.add(name, scaling=np.ones(len(nlp.variable_mappings[name].to_first.map_idx)))
        if as_controls and name not in nlp.u_scaling:
            nlp.u_scaling.add(name, scaling=np.ones(len(nlp.variable_mappings[name].to_first.map_idx)))
        if as_stochastic and name not in nlp.s_scaling:
            nlp.s_scaling.add(name, scaling=np.ones(len(nlp.variable_mappings[name].to_first.map_idx)))

        # Use of states[0] and controls[0] is permitted since ocp.assume_phase_dynamics is True
        mx_time = []
        mx_states = [] if not copy_states else [ocp.nlp[nlp.use_states_from_phase_idx].states[0][name].mx]
        mx_states_dot = (
            [] if not copy_states_dot else [ocp.nlp[nlp.use_states_dot_from_phase_idx].states_dot[0][name].mx]
=======
        new_variable_config = NewVariableConfiguration(
            name,
            name_elements,
            ocp,
            nlp,
            as_states,
            as_controls,
            as_states_dot,
            as_stochastic,
            fatigue,
            combine_name,
            combine_state_control_plot,
            skip_plot,
            axes_idx,
>>>>>>> 6aeda2bb
        )

    @staticmethod
    def configure_integrated_value(
        name: str,
        name_elements: list,
        ocp,
        nlp,
        initial_matrix: DM,
    ):
        """
        Add a new integrated value. This creates an MX (not an optimization variable) that is integrated using the
        integrated_value_functions function provided. This integrated_value can be used in the constraints and objectives
        without having to recompute them over and over again.
        Parameters
        ----------
        name: str
            The name of the new variable to add
        name_elements: list[str]
            The name of each element of the vector
        ocp: OptimalControlProgram
            A reference to the ocp
        nlp: NonLinearProgram
            A reference to the phase
        initial_matrix: DM
            The initial value of the integrated value
        """

        # TODO: compute values at collocation points
        # but for now only cx_start can be used
        n_cx = nlp.ode_solver.polynomial_degree + 1 if isinstance(nlp.ode_solver, OdeSolver.COLLOCATION) else 3
        if n_cx < 3:
            n_cx = 3

        dummy_mapping = Mapping(list(range(len(name_elements))))
        initial_vector = nlp.integrated_values.reshape_to_vector(initial_matrix)
        cx_scaled_next_formatted = [initial_vector for _ in range(n_cx)]
        nlp.integrated_values.append(
            name, cx_scaled_next_formatted, cx_scaled_next_formatted, initial_matrix, dummy_mapping, 0
        )
        for node_index in range(1, nlp.ns + 1):  # cannot use assume_phase_dynamics = True
            cx_scaled_next = nlp.integrated_value_functions[name](nlp, node_index)
            cx_scaled_next_formatted = [cx_scaled_next for _ in range(n_cx)]
            nlp.integrated_values.append(
                name, cx_scaled_next_formatted, cx_scaled_next_formatted, cx_scaled_next, dummy_mapping, node_index
            )

    @staticmethod
    def configure_q(ocp, nlp, as_states: bool, as_controls: bool, as_states_dot: bool = False):
        """
        Configure the generalized coordinates

        Parameters
        ----------
        nlp: NonLinearProgram
            A reference to the phase
        as_states: bool
            If the generalized coordinates should be a state
        as_controls: bool
            If the generalized coordinates should be a control
        as_states_dot: bool
            If the generalized velocities should be a state_dot
        """
        name = "q"
        name_q = nlp.model.name_dof
        axes_idx = ConfigureProblem._apply_phase_mapping(ocp, nlp, name)
        ConfigureProblem.configure_new_variable(
            name, name_q, ocp, nlp, as_states, as_controls, as_states_dot, axes_idx=axes_idx
        )

    @staticmethod
    def configure_qdot(ocp, nlp, as_states: bool, as_controls: bool, as_states_dot: bool = False):
        """
        Configure the generalized velocities

        Parameters
        ----------
        nlp: NonLinearProgram
            A reference to the phase
        as_states: bool
            If the generalized velocities should be a state
        as_controls: bool
            If the generalized velocities should be a control
        as_states_dot: bool
            If the generalized velocities should be a state_dot
        """

        name = "qdot"
        name_qdot = ConfigureProblem._get_kinematics_based_names(nlp, name)
        axes_idx = ConfigureProblem._apply_phase_mapping(ocp, nlp, name)
        ConfigureProblem.configure_new_variable(
            name, name_qdot, ocp, nlp, as_states, as_controls, as_states_dot, axes_idx=axes_idx
        )

    @staticmethod
    def configure_qddot(ocp, nlp, as_states: bool, as_controls: bool, as_states_dot: bool = False):
        """
        Configure the generalized accelerations

        Parameters
        ----------
        nlp: NonLinearProgram
            A reference to the phase
        as_states: bool
            If the generalized velocities should be a state
        as_controls: bool
            If the generalized velocities should be a control
        as_states_dot: bool
            If the generalized accelerations should be a state_dot
        """

        name = "qddot"
        name_qddot = ConfigureProblem._get_kinematics_based_names(nlp, name)
        axes_idx = ConfigureProblem._apply_phase_mapping(ocp, nlp, name)
        ConfigureProblem.configure_new_variable(
            name, name_qddot, ocp, nlp, as_states, as_controls, as_states_dot, axes_idx=axes_idx
        )

    @staticmethod
    def configure_qdddot(ocp, nlp, as_states: bool, as_controls: bool):
        """
        Configure the generalized accelerations

        Parameters
        ----------
        nlp: NonLinearProgram
            A reference to the phase
        as_states: bool
            If the generalized velocities should be a state
        as_controls: bool
            If the generalized velocities should be a control
        """

        name = "qdddot"
        name_qdddot = ConfigureProblem._get_kinematics_based_names(nlp, name)
        axes_idx = ConfigureProblem._apply_phase_mapping(ocp, nlp, name)
        ConfigureProblem.configure_new_variable(name, name_qdddot, ocp, nlp, as_states, as_controls, axes_idx=axes_idx)

    @staticmethod
    def configure_stochastic_k(ocp, nlp, n_noised_controls: int, n_feedbacks: int):
        """
        Configure the optimal feedback gain matrix K.
        Parameters
        ----------
        nlp: NonLinearProgram
            A reference to the phase
        """
        name = "k"

        if name in nlp.variable_mappings:
            raise NotImplementedError(f"Stochastic variables and mapping cannot be use together for now.")

        name_k = []
        control_names = [f"control_{i}" for i in range(n_noised_controls)]
        feedback_names = [f"feedback_{i}" for i in range(n_feedbacks)]
        for name_1 in control_names:
            for name_2 in feedback_names:
                name_k += [name_1 + "_&_" + name_2]
        nlp.variable_mappings[name] = BiMapping(
            list(range(len(control_names) * len(feedback_names))), list(range(len(control_names) * len(feedback_names)))
        )
        ConfigureProblem.configure_new_variable(
            name,
            name_k,
            ocp,
            nlp,
            as_states=False,
            as_controls=False,
            as_states_dot=False,
            as_stochastic=True,
            skip_plot=True,
        )

    @staticmethod
    def configure_stochastic_c(ocp, nlp, n_feedbacks: int, n_noise: int):
        """
        Configure the stochastic variable matrix C representing the injection of motor noise (df/dw).
        Parameters
        ----------
        nlp: NonLinearProgram
            A reference to the phase
        """
        name = "c"

        if name in nlp.variable_mappings:
            raise NotImplementedError(f"Stochastic variables and mapping cannot be use together for now.")

        name_c = []
        for name_1 in [f"X_{i}" for i in range(n_feedbacks)]:
            for name_2 in [f"X_{i}" for i in range(n_noise)]:
                name_c += [name_1 + "_&_" + name_2]
        nlp.variable_mappings[name] = BiMapping(list(range(n_feedbacks * n_noise)), list(range(n_feedbacks * n_noise)))

        ConfigureProblem.configure_new_variable(
            name,
            name_c,
            ocp,
            nlp,
            as_states=False,
            as_controls=False,
            as_states_dot=False,
            as_stochastic=True,
            skip_plot=True,
        )

    @staticmethod
    def configure_stochastic_a(ocp, nlp, n_noised_states: int):
        """
        Configure the stochastic variable matrix A representing the propagation of motor noise (df/dx).
        Parameters
        ----------
        nlp: NonLinearProgram
            A reference to the phase
        """
        name = "a"

        if name in nlp.variable_mappings:
            raise NotImplementedError(f"Stochastic variables and mapping cannot be use together for now.")

        name_a = []
        for name_1 in [f"X_{i}" for i in range(n_noised_states)]:
            for name_2 in [f"X_{i}" for i in range(n_noised_states)]:
                name_a += [name_1 + "_&_" + name_2]
        nlp.variable_mappings[name] = BiMapping(list(range(n_noised_states**2)), list(range(n_noised_states**2)))

        ConfigureProblem.configure_new_variable(
            name,
            name_a,
            ocp,
            nlp,
            as_states=False,
            as_controls=False,
            as_states_dot=False,
            as_stochastic=True,
            skip_plot=True,
        )

    @staticmethod
    def configure_stochastic_cov_explicit(ocp, nlp, n_noised_states: int, initial_matrix: DM):
        """
        Configure the covariance matrix P representing the motor noise.
        Parameters
        ----------
        nlp: NonLinearProgram
            A reference to the phase
        """
        name = "cov"

        if name in nlp.variable_mappings:
            raise NotImplementedError(f"Stochastic variables and mapping cannot be use together for now.")

        name_cov = []
        for name_1 in [f"X_{i}" for i in range(n_noised_states)]:
            for name_2 in [f"X_{i}" for i in range(n_noised_states)]:
                name_cov += [name_1 + "_&_" + name_2]
        nlp.variable_mappings[name] = BiMapping(list(range(n_noised_states**2)), list(range(n_noised_states**2)))
        ConfigureProblem.configure_integrated_value(
            name,
            name_cov,
            ocp,
            nlp,
            initial_matrix=initial_matrix,
        )

    @staticmethod
    def configure_stochastic_cov_implicit(ocp, nlp, n_noised_states: int):
        """
        Configure the covariance matrix P representing the motor noise.
        Parameters
        ----------
        nlp: NonLinearProgram
            A reference to the phase
        """
        name = "cov"

        if name in nlp.variable_mappings:
            raise NotImplementedError(f"Stochastic variables and mapping cannot be use together for now.")

        name_cov = []
        for name_1 in [f"X_{i}" for i in range(n_noised_states)]:
            for name_2 in [f"X_{i}" for i in range(n_noised_states)]:
                name_cov += [name_1 + "_&_" + name_2]
        nlp.variable_mappings[name] = BiMapping(list(range(n_noised_states**2)), list(range(n_noised_states**2)))
        ConfigureProblem.configure_new_variable(
            name,
            name_cov,
            ocp,
            nlp,
            as_states=False,
            as_controls=False,
            as_states_dot=False,
            as_stochastic=True,
            skip_plot=True,
        )

    @staticmethod
    def configure_stochastic_cholesky_cov(ocp, nlp, n_noised_states: int):
        """
        Configure the diagonal matrix needed to reconstruct the covariance matrix using L @ L.T.
        This formulation allows insuring that the covariance matrix is always positive semi-definite.
        Parameters
        ----------
        nlp: NonLinearProgram
            A reference to the phase
        """
        name = "cholesky_cov"

        if name in nlp.variable_mappings:
            raise NotImplementedError(f"Stochastic variables and mapping cannot be use together for now.")

        name_cov = []
        for nb_1, name_1 in enumerate([f"X_{i}" for i in range(n_noised_states)]):
            for name_2 in [f"X_{i}" for i in range(nb_1 + 1)]:
                name_cov += [name_1 + "_&_" + name_2]
        nlp.variable_mappings[name] = BiMapping(list(range(len(name_cov))), list(range(len(name_cov))))
        ConfigureProblem.configure_new_variable(
            name,
            name_cov,
            ocp,
            nlp,
            as_states=False,
            as_controls=False,
            as_states_dot=False,
            as_stochastic=True,
            skip_plot=True,
        )

    @staticmethod
    def configure_stochastic_ref(ocp, nlp, n_references: int):
        """
        Configure the reference kinematics.

        Parameters
        ----------
        nlp: NonLinearProgram
            A reference to the phase
        """
        name = "ref"

        if name in nlp.variable_mappings:
            raise NotImplementedError(f"Stochastic variables and mapping cannot be use together for now.")

        name_ref = [f"reference_{i}" for i in range(n_references)]
        nlp.variable_mappings[name] = BiMapping(list(range(n_references)), list(range(n_references)))
        ConfigureProblem.configure_new_variable(
            name,
            name_ref,
            ocp,
            nlp,
            as_states=False,
            as_controls=False,
            as_states_dot=False,
            as_stochastic=True,
            skip_plot=True,
        )

    @staticmethod
    def configure_stochastic_m(ocp, nlp, n_noised_states: int):
        """
        Configure the helper matrix M (from Gillis 2013 : https://doi.org/10.1109/CDC.2013.6761121).

        Parameters
        ----------
        nlp: NonLinearProgram
            A reference to the phase
        """
        name = "m"

        if name in nlp.variable_mappings:
            raise NotImplementedError(f"Stochastic variables and mapping cannot be use together for now.")

        name_m = []
        for name_1 in [f"X_{i}" for i in range(n_noised_states)]:
            for name_2 in [f"X_{i}" for i in range(n_noised_states)]:
                name_m += [name_1 + "_&_" + name_2]
        nlp.variable_mappings[name] = BiMapping(list(range(n_noised_states**2)), list(range(n_noised_states**2)))
        ConfigureProblem.configure_new_variable(
            name,
            name_m,
            ocp,
            nlp,
            as_states=False,
            as_controls=False,
            as_states_dot=False,
            as_stochastic=True,
            skip_plot=True,
        )

    @staticmethod
    def configure_tau(ocp, nlp, as_states: bool, as_controls: bool, fatigue: FatigueList = None):
        """
        Configure the generalized forces

        Parameters
        ----------
        nlp: NonLinearProgram
            A reference to the phase
        as_states: bool
            If the generalized forces should be a state
        as_controls: bool
            If the generalized forces should be a control
        fatigue: FatigueList
            If the dynamics with fatigue should be declared
        """

        name = "tau"
        name_tau = ConfigureProblem._get_kinematics_based_names(nlp, name)
        axes_idx = ConfigureProblem._apply_phase_mapping(ocp, nlp, name)
        ConfigureProblem.configure_new_variable(
            name, name_tau, ocp, nlp, as_states, as_controls, fatigue=fatigue, axes_idx=axes_idx
        )

    @staticmethod
    def configure_residual_tau(ocp, nlp, as_states: bool, as_controls: bool):
        """
        Configure the residual forces

        Parameters
        ----------
        nlp: NonLinearProgram
            A reference to the phase
        as_states: bool
            If the generalized forces should be a state
        as_controls: bool
            If the generalized forces should be a control
        """

        name = "residual_tau"
        name_residual_tau = ConfigureProblem._get_kinematics_based_names(nlp, name)
        axes_idx = ConfigureProblem._apply_phase_mapping(ocp, nlp, name)
        ConfigureProblem.configure_new_variable(
            name, name_residual_tau, ocp, nlp, as_states, as_controls, axes_idx=axes_idx
        )

    @staticmethod
    def configure_taudot(ocp, nlp, as_states: bool, as_controls: bool):
        """
        Configure the generalized forces derivative

        Parameters
        ----------
        nlp: NonLinearProgram
            A reference to the phase
        as_states: bool
            If the generalized force derivatives should be a state
        as_controls: bool
            If the generalized force derivatives should be a control
        """

        name = "taudot"
        name_taudot = ConfigureProblem._get_kinematics_based_names(nlp, name)
        axes_idx = ConfigureProblem._apply_phase_mapping(ocp, nlp, name)
        ConfigureProblem.configure_new_variable(name, name_taudot, ocp, nlp, as_states, as_controls, axes_idx=axes_idx)

    @staticmethod
    def configure_contact_forces(ocp, nlp, as_states: bool, as_controls: bool):
        """
        Configure the generalized forces derivative

        Parameters
        ----------
        nlp: NonLinearProgram
            A reference to the phase
        as_states: bool
            If the generalized force derivatives should be a state
        as_controls: bool
            If the generalized force derivatives should be a control
        """

        name_contact_forces = [name for name in nlp.model.contact_names]
        ConfigureProblem.configure_new_variable("fext", name_contact_forces, ocp, nlp, as_states, as_controls)

    @staticmethod
    def configure_soft_contact_forces(ocp, nlp, as_states: bool, as_controls: bool):
        """
        Configure the generalized forces derivative

        Parameters
        ----------
        nlp: NonLinearProgram
            A reference to the phase
        as_states: bool
            If the generalized force derivatives should be a state
        as_controls: bool
            If the generalized force derivatives should be a control
        """
        name_soft_contact_forces = []
        component_list = ["fx", "fy", "fz"]  # TODO: find a better place to hold this or define it in biorbd ?
        for ii in range(nlp.model.nb_soft_contacts):
            name_soft_contact_forces.extend(
                [
                    f"{nlp.model.soft_contact_name(ii)}_{name}"
                    for name in component_list
                    if nlp.model.soft_contact_name(ii) not in name_soft_contact_forces
                ]
            )

        ConfigureProblem.configure_new_variable("fext", name_soft_contact_forces, ocp, nlp, as_states, as_controls)

    @staticmethod
    def configure_muscles(ocp, nlp, as_states: bool, as_controls: bool, fatigue: FatigueList = None):
        """
        Configure the muscles

        Parameters
        ----------
        nlp: NonLinearProgram
            A reference to the phase
        as_states: bool
            If the muscles should be a state
        as_controls: bool
            If the muscles should be a control
        fatigue: FatigueList
            The list of fatigue parameters
        """

        muscle_names = nlp.model.muscle_names
        ConfigureProblem.configure_new_variable(
            "muscles",
            muscle_names,
            ocp,
            nlp,
            as_states,
            as_controls,
            combine_state_control_plot=True,
            fatigue=fatigue,
        )

    @staticmethod
    def configure_t(ocp, nlp, as_states: bool, as_controls: bool, fatigue: FatigueList = None):
        """
        Configure the generalized forces

        Parameters
        ----------
        nlp: NonLinearProgram
            A reference to the phase
        as_states: bool
            If the generalized forces should be a state
        as_controls: bool
            If the generalized forces should be a control
        fatigue: FatigueList
            If the dynamics with fatigue should be declared
        """

        name = "t"
        name_tau = ConfigureProblem._get_kinematics_based_names(nlp, name)
        axes_idx = ConfigureProblem._apply_phase_mapping(ocp, nlp, name)
        ConfigureProblem.configure_new_variable(
            name, name_tau, ocp, nlp, as_states, as_controls, fatigue=fatigue, axes_idx=axes_idx
        )

    @staticmethod
    def _apply_phase_mapping(ocp, nlp, name: str) -> BiMapping | None:
        """
        Apply the phase mapping to the variable

        Parameters
        ----------
        ocp: OptimalControlProgram
            A reference to the ocp
        nlp: NonLinearProgram
            A reference to the phase
        name: str
            The name of the variable to map

        Returns
        -------
        The mapping or None if no mapping is defined

        """
        if nlp.phase_mapping:
            if name in nlp.variable_mappings.keys():
                double_mapping_to_first = (
                    nlp.variable_mappings[name].to_first.map(nlp.phase_mapping.to_first.map_idx).T.tolist()[0]
                )
                double_mapping_to_first = [int(double_mapping_to_first[i]) for i in range(len(double_mapping_to_first))]
                double_mapping_to_second = (
                    nlp.variable_mappings[name].to_second.map(nlp.phase_mapping.to_second.map_idx).T.tolist()[0]
                )
                double_mapping_to_second = [
                    int(double_mapping_to_second[i]) for i in range(len(double_mapping_to_second))
                ]
            else:
                double_mapping_to_first = nlp.phase_mapping.to_first.map_idx
                double_mapping_to_second = nlp.phase_mapping.to_second.map_idx
            axes_idx = BiMapping(to_first=double_mapping_to_first, to_second=double_mapping_to_second)
        else:
            axes_idx = None
        return axes_idx


class DynamicsFcn(FcnEnum):
    """
    Selection of valid dynamics functions
    """

    TORQUE_DRIVEN = (ConfigureProblem.torque_driven,)
    TORQUE_DERIVATIVE_DRIVEN = (ConfigureProblem.torque_derivative_driven,)
    TORQUE_ACTIVATIONS_DRIVEN = (ConfigureProblem.torque_activations_driven,)
    JOINTS_ACCELERATION_DRIVEN = (ConfigureProblem.joints_acceleration_driven,)
    MUSCLE_DRIVEN = (ConfigureProblem.muscle_driven,)
    HOLONOMIC_TORQUE_DRIVEN = (ConfigureProblem.holonomic_torque_driven,)
    CUSTOM = (ConfigureProblem.custom,)


class Dynamics(OptionGeneric):
    """
    A placeholder for the chosen dynamics by the user

    Attributes
    ----------
    dynamic_function: Callable
        The custom dynamic function provided by the user
    configure: Callable
        The configuration function provided by the user that declares the NLP (states and controls),
        usually only necessary when defining custom functions
    expand: bool
        If the continuity constraint should be expanded. This can be extensive on RAM

    """

    def __init__(
        self,
        dynamics_type: Callable | DynamicsFcn,
        expand: bool = True,
        **params: Any,
    ):
        """
        Parameters
        ----------
        dynamics_type: Callable | DynamicsFcn
            The chosen dynamic functions
        params: Any
            Any parameters to pass to the dynamic and configure functions
        expand: bool
            If the continuity constraint should be expand. This can be extensive on RAM
        """

        configure = None
        if not isinstance(dynamics_type, DynamicsFcn):
            configure = dynamics_type
            dynamics_type = DynamicsFcn.CUSTOM
        else:
            if "configure" in params:
                configure = params["configure"]
                del params["configure"]

        dynamic_function = None
        if "dynamic_function" in params:
            dynamic_function = params["dynamic_function"]
            del params["dynamic_function"]

        super(Dynamics, self).__init__(type=dynamics_type, **params)
        self.dynamic_function = dynamic_function
        self.configure = configure
        self.expand = expand


class DynamicsList(UniquePerPhaseOptionList):
    """
    A list of Dynamics if more than one is required, typically when more than one phases are declared

    Methods
    -------
    add(dynamics: DynamicsFcn, **extra_parameters)
        Add a new Dynamics to the list
    print(self)
        Print the DynamicsList to the console
    """

    def add(self, dynamics_type: Callable | Dynamics | DynamicsFcn, **extra_parameters: Any):
        """
        Add a new Dynamics to the list

        Parameters
        ----------
        dynamics_type: Callable | Dynamics | DynamicsFcn
            The chosen dynamic functions
        extra_parameters: dict
            Any parameters to pass to Dynamics
        """

        if isinstance(dynamics_type, Dynamics):
            self.copy(dynamics_type)

        else:
            super(DynamicsList, self)._add(dynamics_type=dynamics_type, option_type=Dynamics, **extra_parameters)

    def print(self):
        """
        Print the DynamicsList to the console
        """
        raise NotImplementedError("Printing of DynamicsList is not ready yet")<|MERGE_RESOLUTION|>--- conflicted
+++ resolved
@@ -868,98 +868,6 @@
         axes_idx: BiMapping
             The axes index to use for the plot
         """
-<<<<<<< HEAD
-
-        if combine_state_control_plot and combine_name is not None:
-            raise ValueError("combine_name and combine_state_control_plot cannot be defined simultaneously")
-
-        def define_cx_scaled(n_col: int, n_shooting: int, initial_node) -> list:
-            _cx = [nlp.cx() for _ in range(n_shooting + 1)]
-            for node_index in range(n_shooting + 1):
-                _cx[node_index] = [nlp.cx() for _ in range(n_col)]
-            for idx in nlp.variable_mappings[name].to_first.map_idx:
-                for node_index in range(n_shooting + 1):
-                    for j in range(n_col):
-                        sign = "-" if np.sign(idx) < 0 else ""
-                        _cx[node_index][j] = vertcat(
-                            _cx[node_index][j],
-                            nlp.cx.sym(
-                                f"{sign}{name}_{name_elements[abs(idx)]}_phase{nlp.phase_idx}_node{node_index + initial_node}.{j}",
-                                1,
-                                1,
-                            ),
-                        )
-            return _cx
-
-        def define_cx_unscaled(_cx_scaled: list, scaling: np.ndarray) -> list:
-            _cx = [nlp.cx() for _ in range(len(_cx_scaled))]
-            for node_index in range(len(_cx_scaled)):
-                _cx[node_index] = [nlp.cx() for _ in range(len(_cx_scaled[0]))]
-
-            for node_index in range(len(_cx_scaled)):
-                for j in range(len(_cx_scaled[0])):
-                    _cx[node_index][j] = _cx_scaled[node_index][j] * scaling
-            return _cx
-
-        if ConfigureProblem._manage_fatigue_to_new_variable(
-            name, name_elements, ocp, nlp, as_states, as_controls, fatigue
-        ):
-            # If the element is fatigable, this function calls back configure_new_variable to fill everything.
-            # Therefore, we can exit now
-            return
-
-        if name not in nlp.variable_mappings:
-            nlp.variable_mappings[name] = BiMapping(range(len(name_elements)), range(len(name_elements)))
-
-        if not ocp.assume_phase_dynamics and (
-            nlp.use_states_from_phase_idx != nlp.phase_idx
-            or nlp.use_states_dot_from_phase_idx != nlp.phase_idx
-            or nlp.use_controls_from_phase_idx != nlp.phase_idx
-        ):
-            # This check allows to use states[0], controls[0] in the following copy
-            raise ValueError("map_state=True must be used alongside with assume_phase_dynamics=True")
-
-        # Use of states[0] and controls[0] is permitted since ocp.assume_phase_dynamics is True
-        copy_states = (
-            nlp.use_states_from_phase_idx is not None
-            and nlp.use_states_from_phase_idx < nlp.phase_idx
-            and name in ocp.nlp[nlp.use_states_from_phase_idx].states[0]
-        )
-        copy_controls = (
-            nlp.use_controls_from_phase_idx is not None
-            and nlp.use_controls_from_phase_idx < nlp.phase_idx
-            and name in ocp.nlp[nlp.use_controls_from_phase_idx].controls[0]
-        )
-        copy_states_dot = (
-            nlp.use_states_dot_from_phase_idx is not None
-            and nlp.use_states_dot_from_phase_idx < nlp.phase_idx
-            and name in ocp.nlp[nlp.use_states_dot_from_phase_idx].states_dot[0]
-        )
-
-        # Declare the x_init for that variable
-        if as_states and name not in nlp.x_init:
-            nlp.x_init.add(name, initial_guess=np.zeros(len(nlp.variable_mappings[name].to_first.map_idx)))
-        if as_controls and name not in nlp.u_init:
-            nlp.u_init.add(name, initial_guess=np.zeros(len(nlp.variable_mappings[name].to_first.map_idx)))
-        if as_stochastic and name not in nlp.s_init:
-            nlp.s_init.add(name, initial_guess=np.zeros(len(nlp.variable_mappings[name].to_first.map_idx)))
-
-        # Declare the scaling for that variable
-        if as_states and name not in nlp.x_scaling:
-            nlp.x_scaling.add(name, scaling=np.ones(len(nlp.variable_mappings[name].to_first.map_idx)))
-        if as_states_dot and name not in nlp.xdot_scaling:
-            nlp.xdot_scaling.add(name, scaling=np.ones(len(nlp.variable_mappings[name].to_first.map_idx)))
-        if as_controls and name not in nlp.u_scaling:
-            nlp.u_scaling.add(name, scaling=np.ones(len(nlp.variable_mappings[name].to_first.map_idx)))
-        if as_stochastic and name not in nlp.s_scaling:
-            nlp.s_scaling.add(name, scaling=np.ones(len(nlp.variable_mappings[name].to_first.map_idx)))
-
-        # Use of states[0] and controls[0] is permitted since ocp.assume_phase_dynamics is True
-        mx_time = []
-        mx_states = [] if not copy_states else [ocp.nlp[nlp.use_states_from_phase_idx].states[0][name].mx]
-        mx_states_dot = (
-            [] if not copy_states_dot else [ocp.nlp[nlp.use_states_dot_from_phase_idx].states_dot[0][name].mx]
-=======
         new_variable_config = NewVariableConfiguration(
             name,
             name_elements,
@@ -974,7 +882,6 @@
             combine_state_control_plot,
             skip_plot,
             axes_idx,
->>>>>>> 6aeda2bb
         )
 
     @staticmethod
