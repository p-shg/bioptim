import inspect
from math import inf
from typing import Any

from casadi import horzcat, vertcat, Function, MX_eye, SX_eye, SX, jacobian, trace, if_else

from .penalty_controller import PenaltyController
from .penalty_option import PenaltyOption
from ..misc.enums import Node, Axis, ControlType, QuadratureRule
from ..models.protocols.stochastic_biomodel import StochasticBioModel


class PenaltyFunctionAbstract:
    """
    Internal implementation of the penalty functions

    Methods
    -------
    add(ocp: OptimalControlProgram, nlp: NonLinearProgram)
        Add a new penalty to the list (abstract)
    set_idx_columns(penalty: PenaltyOption, controller: PenaltyController, index: str | int | list | tuple, _type: str)
        Simple penalty.cols setter for marker index and names
    set_axes_rows(penalty: PenaltyOption, axes: list | tuple)
        Simple penalty.cols setter for marker index and names
    _check_idx(name: str, elements: list | tuple | int, max_n_elements: int = inf, min_n_elements: int = 0)
        Generic sanity check for requested dimensions.
        If the function returns, everything is okay
    validate_penalty_time_index(penalty: PenaltyOption, controller: PenaltyController)
        Check for any non sense in the requested times for the penalty. Raises an error if so
    get_type()
        Returns the type of the penalty (abstract)
    get_dt(nlp)
        Return the dt of the penalty (abstract
    """

    class Functions:
        """
        Implementation of all the generic penalty functions
        """

        @staticmethod
        def minimize_states(penalty: PenaltyOption, controller: PenaltyController, key: str):
            """
            Minimize the states variables.
            By default this function is quadratic, meaning that it minimizes towards the target.
            Targets (default=np.zeros()) and indices (default=all_idx) can be specified.

            Parameters
            ----------
            penalty: PenaltyOption
                The actual penalty to declare
            controller: PenaltyController
                The penalty node elements
            key: str
                The name of the state to minimize
            """

            penalty.quadratic = True if penalty.quadratic is None else penalty.quadratic
            if (
                penalty.integration_rule != QuadratureRule.APPROXIMATE_TRAPEZOIDAL
                and penalty.integration_rule != QuadratureRule.TRAPEZOIDAL
            ):
                # todo: for trapezoidal integration
                penalty.add_target_to_plot(controller=controller, combine_to=f"{key}_states")
            penalty.multi_thread = True if penalty.multi_thread is None else penalty.multi_thread

            # TODO: We should scale the target here!
            return controller.states[key].cx_start

        @staticmethod
        def minimize_controls(penalty: PenaltyOption, controller: PenaltyController, key: str):
            """
            Minimize the joint torque part of the control variables.
            By default this function is quadratic, meaning that it minimizes towards the target.
            Targets (default=np.zeros()) and indices (default=all_idx) can be specified.

            Parameters
            ----------
            penalty: PenaltyOption
                The actual penalty to declare
            controller: PenaltyController
                The penalty node elements
            key: str
                The name of the controls to minimize
            """

            penalty.quadratic = True if penalty.quadratic is None else penalty.quadratic

            if penalty.integration_rule == QuadratureRule.RECTANGLE_LEFT:
                # TODO: for trapezoidal integration (This should not be done here but in _set_penalty_function)
                penalty.add_target_to_plot(controller=controller, combine_to=f"{key}_controls")
            penalty.multi_thread = True if penalty.multi_thread is None else penalty.multi_thread

            # TODO: We should scale the target here!
            return controller.controls[key].cx_start

        @staticmethod
        def minimize_power(
            penalty: PenaltyOption,
            controller: PenaltyController,
            key_control: str,
        ):
            """
            Minimize a product of states variables x control variable; e.g. joint power; muscle power.
            By default this function is quadratic, meaning that it minimizes towards the target.
            Targets (default=np.zeros()) and indices (default=all_idx) can be specified.

            Parameters
            ----------
            penalty: PenaltyOption
                The actual penalty to declare
            controller: PenaltyController
                The penalty node elements
            key_controls: str
                The name of the control to select
            """

            penalty.quadratic = True if penalty.quadratic is None else penalty.quadratic
            penalty.multi_thread = True if penalty.multi_thread is None else penalty.multi_thread

            controls = controller.controls[key_control].cx_start  # select only actuacted states
            if key_control == "tau":
                return controls * controller.qdot
            elif key_control == "muscles":
                muscles_dot = controller.model.muscle_velocity()(
                    controller.q, controller.qdot, controller.parameters.cx
                )

                return controls * muscles_dot

        @staticmethod
        def minimize_algebraic_states(penalty: PenaltyOption, controller: PenaltyController, key: str):
            """
            Minimize a algebraic_states variable.
            By default, this function is quadratic, meaning that it minimizes towards the target.
            Targets (default=np.zeros()) and indices (default=all_idx) can be specified.
            Parameters
            ----------
            penalty: PenaltyOption
                The actual penalty to declare
            controller: PenaltyController
                The penalty node elements
            key: str
                The name of the controls to minimize
            """

            penalty.quadratic = True if penalty.quadratic is None else penalty.quadratic
            penalty.multi_thread = True if penalty.multi_thread is None else penalty.multi_thread

            return controller.algebraic_states[key].cx_start

        @staticmethod
        def stochastic_minimize_expected_feedback_efforts(penalty: PenaltyOption, controller: PenaltyController):
            """
            This function computes the expected effort due to the motor command and feedback gains for a given sensory noise
            magnitude.
            It is computed as Jacobian(effort, states) @ cov @ Jacobian(effort, states).T +
                                Jacobian(efforts, motor_noise) @ sigma_w @ Jacobian(efforts, motor_noise).T

            Parameters
            ----------
            controller : PenaltyController
                Controller to be used to compute the expected effort.
            """

            if penalty.target is not None:
                raise RuntimeError("It is not possible to use a target for the expected feedback effort.")

            CX_eye = SX_eye if controller.ocp.cx == SX else MX_eye
            sensory_noise_matrix = controller.model.sensory_noise_magnitude * CX_eye(
                controller.model.sensory_noise_magnitude.shape[0]
            )

            # create the casadi function to be evaluated
            # Get the symbolic variables
            if "cholesky_cov" in controller.controls.keys():
                l_cov_matrix = StochasticBioModel.reshape_to_cholesky_matrix(
                    controller.controls["cholesky_cov"].cx_start, controller.model.matrix_shape_cov_cholesky
                )
                cov_matrix = l_cov_matrix @ l_cov_matrix.T
            elif "cov" in controller.controls.keys():
                cov_matrix = StochasticBioModel.reshape_to_matrix(
                    controller.controls["cov"].cx_start, controller.model.matrix_shape_cov
                )
            else:
                raise RuntimeError(
                    "The covariance matrix must be provided in the controls to compute the expected efforts."
                )

            k_matrix = StochasticBioModel.reshape_to_matrix(
                controller.controls["k"].cx_start, controller.model.matrix_shape_k
            )

            # Compute the expected effort
            trace_k_sensor_k = trace(k_matrix @ sensory_noise_matrix @ k_matrix.T)

            e_fb_mx = controller.model.compute_torques_from_noise_and_feedback(
                nlp=controller.get_nlp,
                time=controller.time.cx,
                states=controller.states_scaled.cx,
                controls=controller.controls_scaled.cx,
                parameters=controller.parameters_scaled.cx,
                algebraic_states=controller.algebraic_states_scaled.cx,
                numerical_timeseries=controller.numerical_timeseries.cx,
                sensory_noise=controller.model.sensory_noise_magnitude,
                motor_noise=controller.model.motor_noise_magnitude,
            )

            jac_e_fb_x = jacobian(e_fb_mx, controller.states_scaled.cx)

            jac_e_fb_x_cx = Function(
                "jac_e_fb_x",
                [
                    controller.t_span.cx,
                    controller.states_scaled.cx,
                    controller.controls_scaled.cx,
                    controller.parameters_scaled.cx,
                    controller.algebraic_states_scaled.cx,
                    controller.numerical_timeseries.cx,
                ],
                [jac_e_fb_x],
            )(
                controller.t_span.cx,
                controller.states.cx_start,
                controller.controls.cx_start,
                controller.parameters.cx_start,
                controller.algebraic_states.cx_start,
                controller.numerical_timeseries.cx_start,
            )

            trace_jac_p_jack = trace(jac_e_fb_x_cx @ cov_matrix @ jac_e_fb_x_cx.T)

            expectedEffort_fb_mx = trace_jac_p_jack + trace_k_sensor_k

            return expectedEffort_fb_mx

        @staticmethod
        def minimize_fatigue(penalty: PenaltyOption, controller: PenaltyController, key: str):
            """
            Minimize the states variables.
            By default this function is quadratic, meaning that it minimizes towards the target.
            Targets (default=np.zeros()) and indices (default=all_idx) can be specified.

            Parameters
            ----------
            penalty: PenaltyOption
                The actual penalty to declare
            controller: PenaltyController
                The penalty node elements
            key: str
                The name of the state to minimize
            """

            return PenaltyFunctionAbstract.Functions.minimize_states(penalty, controller, f"{key}_mf")

        @staticmethod
        def minimize_markers(
            penalty: PenaltyOption,
            controller: PenaltyController,
            marker_index: tuple | list | int | str = None,
            axes: tuple | list = None,
            reference_jcs: str | int = None,
        ):
            """
            Minimize a marker set.
            By default this function is quadratic, meaning that it minimizes towards the target.
            Targets (default=np.zeros()) and indices (default=all_idx) can be specified.

            Parameters
            ----------
            penalty: PenaltyOption
                The actual penalty to declare
            controller: PenaltyController
                The penalty node elements
            marker_index: tuple | list | int | str
                The index of markers to minimize, can be int or str.
                penalty.cols should not be defined if marker_index is defined
            axes: list
                The axes to minimize, default XYZ
            reference_jcs: int | str
                The index or name of the segment to use as reference. Default [None] is the global coordinate system
            """

            # Adjust the cols and rows
            PenaltyFunctionAbstract.set_idx_columns(penalty, controller, marker_index, "marker")
            PenaltyFunctionAbstract.set_axes_rows(penalty, axes)

            penalty.quadratic = True if penalty.quadratic is None else penalty.quadratic
            penalty.plot_target = False

            # Compute the position of the marker in the requested reference frame (None for global)
            CX_eye = SX_eye if controller.ocp.cx == SX else MX_eye
            jcs_t = (
                CX_eye(4)
                if reference_jcs is None
                else controller.model.homogeneous_matrices_in_global(reference_jcs, inverse=True)(
                    controller.q, controller.parameters.cx
                )
            )

            markers = controller.model.markers()(controller.q, controller.parameters.cx)
            markers_in_jcs = []
            for i in range(markers.shape[1]):
                marker_in_jcs = jcs_t @ vertcat(markers[:, i], 1)
                markers_in_jcs = horzcat(markers_in_jcs, marker_in_jcs[:3])

            return markers_in_jcs

        @staticmethod
        def minimize_markers_velocity(
            penalty: PenaltyOption,
            controller: PenaltyController,
            marker_index: tuple | list | int | str = None,
            axes: tuple | list = None,
            reference_jcs: str | int = None,
        ):
            """
            Minimize a marker set velocity by computing the actual velocity of the markers
            By default this function is quadratic, meaning that it minimizes towards the target.
            Targets (default=np.zeros()) and indices (default=all_idx) can be specified.

            Parameters
            ----------
            penalty: PenaltyOption
                The actual penalty to declare
            controller: PenaltyController
                The penalty node elements
            marker_index: tuple | list | int | str
                The index of markers to minimize, can be int or str.
                penalty.cols should not be defined if marker_index is defined
            axes: tuple | list
                The axes to project on. Default is all axes
            reference_jcs: int | str
                The index or name of the segment to use as reference. Default [None] is the global coordinate system
            """

            # Adjust the cols and rows
            PenaltyFunctionAbstract.set_idx_columns(penalty, controller, marker_index, "marker")
            PenaltyFunctionAbstract.set_axes_rows(penalty, axes)

            penalty.quadratic = True if penalty.quadratic is None else penalty.quadratic

            # Add the penalty in the requested reference frame. None for global
            markers = controller.model.markers_velocities(reference_index=reference_jcs)(
                controller.q, controller.qdot, controller.parameters.cx
            )

            return markers

        @staticmethod
        def minimize_markers_acceleration(
            penalty: PenaltyOption,
            controller: PenaltyController,
            marker_index: tuple | list | int | str = None,
            axes: tuple | list = None,
            reference_jcs: str | int = None,
        ):
            """
            Minimize a marker set acecleration by computing the actual acceleration of the markers
            By default this function is quadratic, meaning that it minimizes towards the target.
            Targets (default=np.zeros()) and indices (default=all_idx) can be specified.

            Parameters
            ----------
            penalty: PenaltyOption
                The actual penalty to declare
            controller: PenaltyController
                The penalty node elements
            marker_index: tuple | list | int | str
                The index of markers to minimize, can be int or str.
                penalty.cols should not be defined if marker_index is defined
            axes: tuple | list
                The axes to project on. Default is all axes
            reference_jcs: int | str
                The index or name of the segment to use as reference. Default [None] is the global coordinate system
            """

            PenaltyFunctionAbstract.set_idx_columns(penalty, controller, marker_index, "marker")
            PenaltyFunctionAbstract.set_axes_rows(penalty, axes)
            penalty.quadratic = True if penalty.quadratic is None else penalty.quadratic

            qddot = PenaltyFunctionAbstract._get_qddot(controller, "cx")

            markers = controller.model.markers_accelerations(reference_index=reference_jcs)(
                controller.q, controller.qdot, qddot, controller.parameters.cx
            )

            return markers

        @staticmethod
        def superimpose_markers(
            penalty: PenaltyOption,
            controller: PenaltyController,
            first_marker: str | int,
            second_marker: str | int,
            axes: tuple | list = None,
        ):
            """
            Minimize the distance between two markers
            By default this function is quadratic, meaning that it minimizes distance between them.

            Parameters
            ----------
            penalty: PenaltyOption
                The actual penalty to declare
            controller: PenaltyController
                The penalty node elements
            first_marker: str | int
                The name or index of one of the two markers
            second_marker: str | int
                The name or index of one of the two markers
            axes: tuple | list
                The axes to project on. Default is all axes
            """

            first_marker_idx = (
                controller.model.marker_index(first_marker) if isinstance(first_marker, str) else first_marker
            )
            second_marker_idx = (
                controller.model.marker_index(second_marker) if isinstance(second_marker, str) else second_marker
            )
            PenaltyFunctionAbstract._check_idx(
                "marker", [first_marker_idx, second_marker_idx], controller.model.nb_markers
            )
            PenaltyFunctionAbstract.set_axes_rows(penalty, axes)
            penalty.quadratic = True if penalty.quadratic is None else penalty.quadratic

            diff_markers = controller.model.marker(second_marker_idx)(
                controller.q, controller.parameters.cx
            ) - controller.model.marker(first_marker_idx)(controller.q, controller.parameters.cx)

            return diff_markers

        @staticmethod
        def superimpose_markers_velocity(
            penalty: PenaltyOption,
            controller: PenaltyController,
            first_marker: str | int,
            second_marker: str | int,
            axes: tuple | list = None,
        ):
            """
            Minimize the distance between two markers
            By default this function is quadratic, meaning that it minimizes distance between them.

            Parameters
            ----------
            penalty: PenaltyOption
                The actual penalty to declare
            controller: PenaltyController
                The penalty node elements
            first_marker: str | int
                The name or index of one of the two markers
            second_marker: str | int
                The name or index of one of the two markers
            axes: tuple | list
                The axes to project on. Default is all axes
            """

            first_marker_idx = (
                controller.model.marker_index(first_marker) if isinstance(first_marker, str) else first_marker
            )
            second_marker_idx = (
                controller.model.marker_index(second_marker) if isinstance(second_marker, str) else second_marker
            )
            PenaltyFunctionAbstract._check_idx(
                "marker", [first_marker_idx, second_marker_idx], controller.model.nb_markers
            )
            PenaltyFunctionAbstract.set_axes_rows(penalty, axes)
            penalty.quadratic = True if penalty.quadratic is None else penalty.quadratic

            marker_velocities = controller.model.markers_velocities()(
                controller.q, controller.qdot, controller.parameters.cx
            )
            marker_1 = marker_velocities[:, first_marker_idx]
            marker_2 = marker_velocities[:, second_marker_idx]

            diff_markers = marker_2 - marker_1

            return diff_markers

        @staticmethod
        def proportional_states(
            penalty: PenaltyOption,
            controller: PenaltyController,
            key: str,
            first_dof: int,
            second_dof: int,
            coef: float,
            first_dof_intercept: float = 0,
            second_dof_intercept: float = 0,
        ):
            """
            Introduce a proportionality between two variables (e.g. one variable is twice the other)
            By default this function is quadratic, meaning that it minimizes the difference of this proportion.

            Parameters
            ----------
            penalty: PenaltyOption
                The actual penalty to declare
            controller: PenaltyController
                The penalty node elements
            key: str
                The name of the state to minimize
            first_dof: int
                The index of the first variable
            second_dof: int
                The index of the second variable
            coef: float
                The proportion coefficient between the two variables
            first_dof_intercept: float
                The intercept of the first variable
            second_dof_intercept: float
                The intercept of the second variable

            Formula = v[first_dof] - first_dof_intercept = coef * (v[second_dof] - second_dof_intercept)
            """

            penalty.quadratic = True if penalty.quadratic is None else penalty.quadratic

            states = controller.states[key].cx_start
            return (states[first_dof, :] - first_dof_intercept) - coef * (states[second_dof, :] - second_dof_intercept)

        @staticmethod
        def proportional_controls(
            penalty: PenaltyOption,
            controller: PenaltyController,
            key: str,
            first_dof: int,
            second_dof: int,
            coef: float,
            first_dof_intercept: float = 0,
            second_dof_intercept: float = 0,
        ):
            """
            Introduce a proportionality between two variables (e.g. one variable is twice the other)
            By default this function is quadratic, meaning that it minimizes the difference of this proportion.

            Parameters
            ----------
            penalty: PenaltyOption
                The actual penalty to declare
            controller: PenaltyController
                The penalty node elements
            key: str
                The name of the control to minimize
            first_dof: int
                The index of the first variable
            second_dof: int
                The index of the second variable
            coef: float
                The proportion coefficient between the two variables
            first_dof_intercept: float
                The intercept of the first variable
            second_dof_intercept: float
                The intercept of the second variable

            Formula = v[first_dof] - first_dof_intercept = coef * (v[second_dof] - second_dof_intercept)
            """

            penalty.quadratic = True if penalty.quadratic is None else penalty.quadratic

            controls = controller.controls[key].cx_start
            return (controls[first_dof, :] - first_dof_intercept) - coef * (
                controls[second_dof, :] - second_dof_intercept
            )

        @staticmethod
        def minimize_qddot(penalty: PenaltyOption, controller: PenaltyController):
            """
            Minimize the states velocity by comparing the state at a node and at the next node.
            By default this function is quadratic, meaning that it minimizes the difference.
            Indices (default=all_idx) can be specified.

            Parameters
            ----------
            penalty: PenaltyOption
                The actual penalty to declare
            controller: PenaltyController
                The penalty node elements
            """

            penalty.quadratic = True

            return PenaltyFunctionAbstract._get_qddot(controller, "cx_start")

        @staticmethod
        def minimize_predicted_com_height(_: PenaltyOption, controller: PenaltyController):
            """
            Minimize the prediction of the center of mass maximal height from the parabolic equation,
            assuming vertical axis is Z (2): CoM_dot[2]**2 / (2 * -g) + com[2]
            By default this function is not quadratic, meaning that it minimizes towards infinity.

            Parameters
            ----------
            _: PenaltyOption
                The actual penalty to declare
            controller: PenaltyController
                The penalty node elements
            """

            g = controller.model.gravity()(controller.parameters.cx)[2]
            com = controller.model.center_of_mass()(controller.q, controller.parameters.cx)
            com_dot = controller.model.center_of_mass_velocity()(
                controller.q, controller.qdot, controller.parameters.cx
            )
            com_height = (com_dot[2] * com_dot[2]) / (2 * -g) + com[2]
            return com_height

        @staticmethod
        def minimize_com_position(penalty: PenaltyOption, controller: PenaltyController, axes: tuple | list = None):
            """
            Adds the objective that the position of the center of mass of the model should be minimized.
            If no axes is specified, the squared-norm of the center_of_mass's position is minimized.
            Otherwise, the projection of the center_of_mass's position on the specified axes are minimized.
            By default this function is not quadratic, meaning that it minimizes towards infinity.

            Parameters
            ----------
            penalty: PenaltyOption
                The actual penalty to declare
            controller: PenaltyController
                The penalty node elements
            axes: tuple | list
                The axes to project on. Default is all axes
            """

            PenaltyFunctionAbstract.set_axes_rows(penalty, axes)
            penalty.quadratic = True if penalty.quadratic is None else penalty.quadratic

            return controller.model.center_of_mass()(controller.q, controller.parameters.cx)

        @staticmethod
        def minimize_com_velocity(penalty: PenaltyOption, controller: PenaltyController, axes: tuple | list = None):
            """
            Adds the objective that the velocity of the center of mass of the model should be minimized.
            If no axis is specified, the squared-norm of the center_of_mass's velocity is minimized.
            Otherwise, the projection of the center_of_mass's velocity on the specified axis is minimized.
            By default this function is not quadratic, meaning that it minimizes towards infinity.

            Parameters
            ----------
            penalty: PenaltyOption
                The actual penalty to declare
            controller: PenaltyController
                The penalty node elements
            axes: tuple | list
                The axes to project on. Default is all axes
            """

            PenaltyFunctionAbstract.set_axes_rows(penalty, axes)
            penalty.quadratic = True if penalty.quadratic is None else penalty.quadratic

            return controller.model.center_of_mass_velocity()(controller.q, controller.qdot, controller.parameters.cx)

        @staticmethod
        def minimize_com_acceleration(penalty: PenaltyOption, controller: PenaltyController, axes: tuple | list = None):
            """
            Adds the objective that the velocity of the center of mass of the model should be minimized.
            If no axis is specified, the squared-norm of the center_of_mass's velocity is minimized.
            Otherwise, the projection of the center_of_mass's velocity on the specified axis is minimized.
            By default this function is not quadratic, meaning that it minimizes towards infinity.

            Parameters
            ----------
            penalty: PenaltyOption
                The actual penalty to declare
            controller: PenaltyController
                The penalty node elements
            axes: tuple | list
                The axes to project on. Default is all axes
            """

            PenaltyFunctionAbstract.set_axes_rows(penalty, axes)
            penalty.quadratic = True if penalty.quadratic is None else penalty.quadratic

            qddot = PenaltyFunctionAbstract._get_qddot(controller, "cx")

            marker = controller.model.center_of_mass_acceleration()(
                controller.q, controller.qdot, qddot, controller.parameters.cx
            )

            return marker

        @staticmethod
        def minimize_angular_momentum(penalty: PenaltyOption, controller: PenaltyController, axes: tuple | list = None):
            """
            Adds the objective that the angular momentum of the model in the global reference frame should be minimized.
            If no axis is specified, the three components of the angular momentum are minimized.
            Otherwise, the projection of the angular momentum on the specified axis is minimized.
            By default this function is quadratic, meaning that it minimizes towards zero.
            Parameters
            ----------
            penalty: PenaltyOption
                The actual penalty to declare
            controller: PenaltyController
                The penalty node elements
            axes: tuple | list
                The axes to project on. Default is all axes
            """
            PenaltyFunctionAbstract.set_axes_rows(penalty, axes)
            penalty.quadratic = True if penalty.quadratic is None else penalty.quadratic

            return controller.model.angular_momentum()(controller.q, controller.qdot, controller.parameters.cx)

        @staticmethod
        def minimize_linear_momentum(penalty: PenaltyOption, controller: PenaltyController, axes: tuple | list = None):
            """
            Adds the objective that the linear momentum of the model in the global reference frame should be minimized.
            If no axis is specified, the three components of the linear momentum are minimized.
            Otherwise, the projection of the linear momentum on the specified axis is minimized.
            By default this function is quadratic, meaning that it minimizes towards zero.
            Parameters
            ----------
            penalty: PenaltyOption
                The actual penalty to declare
            controller: PenaltyController
                The penalty node elements
            axes: tuple | list
                The axes to project on. Default is all axes
            """

            PenaltyFunctionAbstract.set_axes_rows(penalty, axes)
            penalty.quadratic = True if penalty.quadratic is None else penalty.quadratic

            com_velocity = controller.model.center_of_mass_velocity()(
                controller.q, controller.qdot, controller.parameters.cx
            )
            mass = controller.model.mass()(controller.parameters.cx)
            linear_momentum_cx = com_velocity * mass
            return linear_momentum_cx

        @staticmethod
        def minimize_contact_forces(
            penalty: PenaltyOption, controller: PenaltyController, contact_index: tuple | list | int | str = None
        ):
            """
            Minimize the contact forces computed from dynamics with contact
            By default this function is quadratic, meaning that it minimizes towards the target.
            Targets (default=np.zeros()) and indices (default=all_idx) can be specified.

            Parameters
            ----------
            penalty: PenaltyOption
                The actual penalty to declare
            controller: PenaltyController
                The penalty node elements
            contact_index: tuple | list
                The index of contact to minimize, must be an int or a list.
                penalty.cols should not be defined if contact_index is defined
            """

            if controller.get_nlp.contact_forces_func is None:
                raise RuntimeError("minimize_contact_forces requires a contact dynamics")

            PenaltyFunctionAbstract.set_axes_rows(penalty, contact_index)
            penalty.quadratic = True if penalty.quadratic is None else penalty.quadratic

            contact_force = controller.get_nlp.contact_forces_func(
                controller.time.cx,
                controller.states.cx_start,
                controller.controls.cx_start,
                controller.parameters.cx,
                controller.algebraic_states.cx_start,
                controller.numerical_timeseries.cx,
            )
            return contact_force

        @staticmethod
        def minimize_sum_reaction_forces(
            penalty: PenaltyOption,
            controller: PenaltyController,
            contact_index: tuple[str, ...] | tuple[int, ...] | list[str | int],
        ):
            """
            Simulate force plate data from the contact forces computed through the dynamics with contact.
            For example, in the case of gait, it allows to match the experimental ground reaction forces.
            By default this function is quadratic, meaning that it minimizes towards the target.
            Targets (default=np.zeros()) and indices (default=all_idx) can be specified.
            Please note that the contact index (number of the contact point in the model) must be specified.

            Parameters
            ----------
            penalty: PenaltyOption
                The actual penalty to declare
            controller: PenaltyController
                The penalty node elements
            contact_index: tuple[str | int] | list[str | int]
                The index of contact to minimize, must be an int or a list.
                penalty.cols should not be defined if contact_index is defined
            """

            if penalty.target is not None and penalty.target.shape[0] != 3:
                raise RuntimeError("The target for the ground reaction forces must be of size 3 x n_shooting")

            if not isinstance(contact_index, (tuple, list)):
                raise RuntimeError("contact_index must be a tuple or a list")
            if not all(isinstance(contact, (str, int)) for contact in contact_index):
                raise RuntimeError("contact_index must be a tuple or a list of str or int")

            penalty.quadratic = True if penalty.quadratic is None else penalty.quadratic

            forces_on_each_point = controller.model.forces_on_each_rigid_contact_point()(
                controller.q, controller.qdot, controller.tau, controller.external_forces, controller.parameters.cx
            )

            total_force = controller.cx.zeros(3, 1)
            for contact in contact_index:
                idx = controller.model.contact_index(contact) if isinstance(contact, str) else contact
                total_force += forces_on_each_point[:, idx]

            return total_force

        @staticmethod
        def minimize_center_of_pressure(
            penalty: PenaltyOption,
            controller: PenaltyController,
            contact_index: tuple[str, ...] | tuple[int, ...] | list[str | int],
        ):
            """
            Simulate the center of pressure from force plate data from the contact forces computed through the dynamics with contact
            It is computed as a mean position of the contact points weighted by the magnitude of the contact force (for each axis independently).
            By default this function is quadratic, meaning that it minimizes towards the target.
            Targets (default=np.zeros()) and indices (default=all_idx) can be specified.
            Please note that the contact index of the appropriate foot must be specified.

            Parameters
            ----------
            penalty: PenaltyOption
                The actual penalty to declare
            controller: PenaltyController
                The penalty node elements
            contact_index: tuple[str | int] | list[str | int]
                The index of contact to minimize, must be an int or a list.
            """

            if penalty.target is not None and penalty.target.shape[0] != 3:
                raise RuntimeError("The target for the center of pressure must be of size 3 x n_shooting")

            if not isinstance(contact_index, (tuple, list)):
                raise RuntimeError("contact_index must be a tuple or a list")
            if not all(isinstance(contact, (str, int)) for contact in contact_index):
                raise RuntimeError("contact_index must be a tuple or a list of str or int")

            # PenaltyFunctionAbstract.set_axes_rows(penalty, contact_index)
            penalty.quadratic = True if penalty.quadratic is None else penalty.quadratic

            forces_on_each_point = controller.model.forces_on_each_rigid_contact_point()(
                controller.q, controller.qdot, controller.tau, controller.external_forces, controller.parameters.cx
            )

            total_force = controller.cx.zeros(3, 1)
            position_of_each_point = None
            weighted_sum = controller.cx.zeros(3, 1)
            for contact in contact_index:
                idx = controller.model.contact_index(contact) if isinstance(contact, str) else contact

                # Compute the sum of the forces on the points of interest
                total_force += forces_on_each_point[:, idx]

                # Get the position of all the contact points of interest
                this_contact_position = controller.model.rigid_contact_position(idx)(
                    controller.q, controller.parameters.cx
                )
                position_of_each_point = (
                    horzcat(position_of_each_point, this_contact_position)
                    if position_of_each_point is not None
                    else this_contact_position
                )

                # Weighted sum
                weighted_sum += forces_on_each_point[:, idx] * this_contact_position

            # Compute the mean position weighted by the force magnitude
            center_of_pressure = controller.cx.zeros(3, 1)
            for i_component in range(3):
                # Avoid division by zero if the force is too small
                center_of_pressure[i_component] = if_else(
                    total_force[i_component] ** 2 < 1e-8, 0, weighted_sum[i_component] / total_force[i_component]
                )

            return center_of_pressure

        @staticmethod
        def minimize_contact_forces_end_of_interval(
            penalty: PenaltyOption, controller: PenaltyController, contact_index: tuple | list | int | str = None
        ):
            """
            Minimize the contact forces at the end of the interval computed by integrating the dynamics with contact.
            By default this function is quadratic, meaning that it minimizes towards the target.
            Targets (default=np.zeros()) and indices (default=all_idx) can be specified.

            Parameters
            ----------
            penalty: PenaltyOption
                The actual penalty to declare
            controller: PenaltyController
                The penalty node elements
            contact_index: tuple | list
                The index of contact to minimize, must be an int or a list.
                penalty.cols should not be defined if contact_index is defined
            """

            if controller.get_nlp.contact_forces_func is None:
                raise RuntimeError("minimize_contact_forces requires a contact dynamics")

            if controller.control_type != ControlType.CONSTANT:
                raise NotImplementedError(
                    f"This constraint is only useful for ControlType.CONSTANT controls. For any other dynamics, you should constraint the contact at the begining of the interval."
                )

            if controller.algebraic_states.cx_start.shape[0] != 0:
                raise NotImplementedError(
                    "This constraint is not implemented for problems with algebraic states as you should provide their dynamics to integrate it as well."
                )

            PenaltyFunctionAbstract.set_axes_rows(penalty, contact_index)
            penalty.quadratic = True if penalty.quadratic is None else penalty.quadratic

            t_span = controller.t_span.cx
            cx = (
                horzcat(*([controller.states.cx_start] + controller.states.cx_intermediates_list))
                if controller.get_nlp.dynamics_type.ode_solver.is_direct_collocation
                else controller.states.cx_start
            )
            end_of_interval_states = controller.integrate(
                t_span=t_span,
                x0=cx,
                u=controller.controls.cx_start,
                p=controller.parameters.cx,
                a=controller.algebraic_states.cx_start,
                d=controller.numerical_timeseries.cx,
            )["xf"]

            contact_force = controller.get_nlp.contact_forces_func(
                controller.time.cx,
                end_of_interval_states,
                controller.controls.cx_start,
                controller.parameters.cx,
                controller.algebraic_states.cx_start,
                controller.numerical_timeseries.cx,
            )

            return contact_force

        @staticmethod
        def minimize_soft_contact_forces(
            penalty: PenaltyOption, controller: PenaltyController, contact_index: tuple | list | int | str = None
        ):
            """
            Minimize the soft contact forces computed from dynamics with contact
            By default this function is quadratic, meaning that it minimizes towards the target.
            Targets (default=np.zeros()) and indices (default=all_idx) can be specified.

            Parameters
            ----------
            penalty: PenaltyOption
                The actual penalty to declare
            controller: PenaltyController
                The penalty node elements
            contact_index: tuple | list
                The index of contact to minimize, must be an int or a list.
                penalty.cols should not be defined if contact_index is defined
            """

            if controller.get_nlp.model.nb_soft_contacts == 0:
                raise RuntimeError("minimize_contact_forces requires a soft contact")

            PenaltyFunctionAbstract.set_axes_rows(penalty, contact_index)
            penalty.quadratic = True if penalty.quadratic is None else penalty.quadratic

            force_idx = []
            for i_sc in range(controller.model.nb_soft_contacts):
                force_idx.append(3 + (6 * i_sc))
                force_idx.append(4 + (6 * i_sc))
                force_idx.append(5 + (6 * i_sc))

            # Note to the developers: the .expand() should be an option in the future
            # But for now, removing it breaks the tests as it introduces NaNs in the NLP
            soft_contact_force = controller.get_nlp.model.soft_contact_forces().expand()(
                controller.states["q"].cx,
                controller.states["qdot"].cx,
                controller.parameters.cx,
            )

            return soft_contact_force[force_idx]

        @staticmethod
        def track_segment_with_custom_rt(
            penalty: PenaltyOption,
            controller: PenaltyController,
            segment: int | str,
            rt_index: int,
            sequence: str = "zyx",
        ):
            """
            Minimize the difference of the euler angles extracted from the coordinate system of a segment
            and a RT (e.g. IMU). By default this function is quadratic, meaning that it minimizes the difference.

            Parameters
            ----------
            penalty: PenaltyOption
                The actual penalty to declare
            controller: PenaltyController
                The penalty node elements
            segment: int | str
                The name or index of the segment
            rt_index: int
                The index of the RT in the bioMod
            sequence: str
                The sequence of the euler angles (default="zyx")
            """

            penalty.quadratic = True if penalty.quadratic is None else penalty.quadratic

            segment_index = controller.model.segment_index(segment) if isinstance(segment, str) else segment

            r_seg = controller.model.homogeneous_matrices_in_global(segment_index=segment_index)(
                controller.q, controller.parameters.cx
            )[:3, :3]
            r_seg_transposed = r_seg.T
            r_rt = controller.model.rt(rt_index=rt_index)(controller.q, controller.parameters.cx)[:3, :3]

            angles_diff = controller.model.rotation_matrix_to_euler_angles(sequence=sequence)(r_seg_transposed @ r_rt)

            return angles_diff

        @staticmethod
        def track_marker_with_segment_axis(
            penalty: PenaltyOption,
            controller: PenaltyController,
            marker: int | str,
            segment: int | str,
            axis: Axis,
        ):
            """
            Track a marker using a segment, that is aligning an axis toward the marker
            By default this function is quadratic, meaning that it minimizes the difference.

            Parameters
            ----------
            penalty: PenaltyOption
                The actual penalty to declare
            controller: PenaltyController
                The penalty node elements
            marker: int
                Name or index of the marker to be tracked
            segment: int
                Name or index of the segment to align with the marker
            axis: Axis
                The axis that should be tracking the marker
            """

            if not isinstance(axis, Axis):
                raise RuntimeError("axis must be a bioptim.Axis")

            penalty.quadratic = True if penalty.quadratic is None else penalty.quadratic

            marker_idx = controller.model.marker_index(marker) if isinstance(marker, str) else marker
            segment_index = controller.model.segment_index(segment) if isinstance(segment, str) else segment

            # Get the marker in segment_index reference frame
            marker = controller.model.marker(marker_idx, segment_index)(controller.q, controller.parameters.cx)

            # To align an axis, the other must be equal to 0
            if not penalty.rows_is_set:
                if penalty.rows is not None:
                    raise ValueError("rows cannot be defined in track_marker_with_segment_axis")
                penalty.rows = [ax for ax in [Axis.X, Axis.Y, Axis.Z] if ax != axis]
                penalty.rows_is_set = True

            return marker

        @staticmethod
        def minimize_segment_rotation(
            penalty: PenaltyOption,
            controller: PenaltyController,
            segment: int | str,
            axes: list | tuple = None,
            sequence: str = "xyz",
        ):
            """
            Track the orientation of a segment in the global with the sequence XYZ.
            By default, this function is quadratic, meaning that it minimizes towards the target.

            Parameters
            ----------
            penalty: PenaltyOption
                The actual penalty to declare
            controller: PenaltyController
                The penalty node elements
            segment: int
                Name or index of the segment to align with the marker
            axes: list | tuple
                The axis that the JCS rotation should be tracked
            sequence: str
                The sequence of the euler angles (default="xyz")
            """

            if penalty.derivative == True:
                raise RuntimeWarning(
                    "To minimize the velocity of the segment rotation, it would be safer (Euler angles related problems) to use MINIMIZE_SEGMENT_ANGLUAR_VELOCITY instead."
                )

            penalty.quadratic = True if penalty.quadratic is None else penalty.quadratic

            segment_index = controller.model.segment_index(segment) if isinstance(segment, str) else segment

            jcs_segment = controller.model.homogeneous_matrices_in_global(segment_index)(
                controller.q, controller.parameters.cx
            )[:3, :3]
            angles_segment = controller.model.rotation_matrix_to_euler_angles(sequence)(jcs_segment)

            if axes is None:
                axes = [Axis.X, Axis.Y, Axis.Z]
            else:
                for ax in axes:
                    if not isinstance(ax, Axis):
                        raise RuntimeError("axes must be a list of bioptim.Axis")

            return angles_segment[axes]

        @staticmethod
        def minimize_segment_velocity(
            penalty: PenaltyOption,
            controller: PenaltyController,
            segment: int | str,
            axes: list | tuple = None,
        ):
            """
            Track the orientation of a segment.
            By default, this function is quadratic, meaning that it minimizes towards the target.

            Parameters
            ----------
            penalty: PenaltyOption
                The actual penalty to declare
            controller: PenaltyController
                The penalty node elements
            segment: int
                Name or index of the segment to align with the marker
            axes: list | tuple
                The axis that the JCS rotation should be tracked
            """
            from ..models.biorbd.biorbd_model import BiorbdModel

            penalty.quadratic = True if penalty.quadratic is None else penalty.quadratic

            segment_index = controller.model.segment_index(segment) if isinstance(segment, str) else segment

            if not isinstance(controller.model, BiorbdModel):
                raise NotImplementedError(
                    "The minimize_segments_velocity penalty can only be called with a BiorbdModel"
                )
            model: BiorbdModel = controller.model
            segment_angular_velocity = model.segment_angular_velocity(segment_index)(
                controller.q, controller.qdot, controller.parameters.cx
            )

            if axes is None:
                axes = [Axis.X, Axis.Y, Axis.Z]
            else:
                for ax in axes:
                    if not isinstance(ax, Axis):
                        raise RuntimeError("axes must be a list of bioptim.Axis")

            return segment_angular_velocity[axes]

        @staticmethod
        def state_continuity(penalty: PenaltyOption, controller: PenaltyController | list):
            if controller.control_type in (
                ControlType.CONSTANT,
                ControlType.CONSTANT_WITH_LAST_NODE,
            ):
                u = controller.controls.cx_start
            elif controller.control_type == ControlType.LINEAR_CONTINUOUS:
                # TODO: For cx_end take the previous node
                u = horzcat(controller.controls.cx_start, controller.controls.cx_end)
            else:
                raise NotImplementedError(f"Dynamics with {controller.control_type} is not implemented yet")

            if isinstance(penalty.node, (list, tuple)) and len(penalty.node) != 1:
                raise RuntimeError("continuity should be called one node at a time")

            penalty.expand = controller.get_nlp.dynamics_type.expand_continuity

            t_span = controller.t_span.cx
            continuity = controller.states.cx_end
<<<<<<< HEAD
            if controller.get_nlp.dynamics_type.ode_solver.is_direct_collocation:
                cx = horzcat(*([controller.states.cx_start] + controller.states.cx_intermediates_list))
=======
            if controller.get_nlp.ode_solver.is_direct_collocation:
                states_cx = horzcat(*([controller.states.cx_start] + controller.states.cx_intermediates_list))
                algebraic_states_cx = horzcat(
                    *([controller.algebraic_states.cx_start] + controller.algebraic_states.cx_intermediates_list)
                )
>>>>>>> be856490

                integrated = controller.integrate(
                    t_span=t_span,
                    x0=states_cx,
                    u=u,
                    p=controller.parameters.cx,
                    a=algebraic_states_cx,
                    d=controller.numerical_timeseries.cx,
                )
                continuity -= integrated["xf"]
                continuity = vertcat(continuity, integrated["defects"])

                penalty.integrate = True

            else:
                continuity -= controller.integrate(
                    t_span=t_span,
                    x0=controller.states.cx_start,
                    u=u,
                    p=controller.parameters.cx_start,
                    a=controller.algebraic_states.cx_start,
                    d=controller.numerical_timeseries.cx,
                )["xf"]

            penalty.phase = controller.phase_idx
            penalty.explicit_derivative = True
            penalty.multi_thread = True

            return continuity

        @staticmethod
        def first_collocation_point_equals_state(penalty: PenaltyOption, controller: PenaltyController | list):
            """
            Ensures that the first collocation helper is equal to the states at the shooting node.
            This is a necessary constraint for COLLOCATION with duplicate_starting_point.
            """
            collocation_helper = controller.states.cx_intermediates_list[0]
            states = controller.states.cx_start
            return collocation_helper - states

        @staticmethod
        def custom(penalty: PenaltyOption, controller: PenaltyController | list, **parameters: Any):
            """
            A user defined penalty function

            Parameters
            ----------
            penalty: PenaltyOption
                The actual penalty to declare
            controller: PenaltyController
                The penalty node elements
            parameters: dict
                Any parameters that should be pass to the custom function
            """

            invalid_keywords = [
                "phase",
                "list_index",
                "name",
                "type",
                "params",
                "extra_parameters",
                "node",
                "quadratic",
                "index",
                "target",
                "min_bound",
                "max_bound",
                "function",
                "weighted_function",
                "custom_function",
                "weight",
                "expand",
                "is_stochastic",
            ]
            for keyword in inspect.signature(penalty.custom_function).parameters:
                if keyword in invalid_keywords:
                    raise TypeError(f"{keyword} is a reserved word and cannot be used in a custom function signature")

            val = penalty.custom_function(controller, **parameters)
            if isinstance(val, (list, tuple)):
                if (hasattr(penalty, "min_bound") and penalty.min_bound is not None) or (
                    hasattr(penalty, "max_bound") and penalty.max_bound is not None
                ):
                    raise RuntimeError(
                        "You cannot have non linear bounds for custom constraints and min_bound or max_bound defined.\n"
                        "Please note that you may run into this error message if phase_dynamics was set "
                        "to PhaseDynamics.ONE_PER_NODE. One workaround is to define your penalty one node at a time instead of "
                        "using the built-in ALL_SHOOTING (or something similar)."
                    )
                penalty.min_bound = val[0]
                penalty.max_bound = val[2]
                val = val[1]

            return val

        @staticmethod
        def minimize_parameter(penalty: PenaltyOption, controller: PenaltyController, key: str = "all"):
            """
            Minimize the specified parameter.
            By default this function is quadratic, meaning that it minimizes towards the target.
            Targets (default=np.zeros()) and indices (default=all_idx) can be specified.

            Parameters
            ----------
            penalty: PenaltyOption
                The actual penalty to declare
            controller: PenaltyController
                The penalty node elements
            key: str
                The name of the parameter to minimize
            """

            penalty.quadratic = True if penalty.quadratic is None else penalty.quadratic
            penalty.multi_thread = True if penalty.multi_thread is None else penalty.multi_thread

            return controller.parameters.cx if key is None or key == "all" else controller.parameters[key].cx

    @staticmethod
    def add(ocp, nlp):
        """
        Add a new penalty to the list (abstract)

        Parameters
        ----------
        ocp: OptimalControlProgram
            A reference to the ocp
        nlp: NonLinearProgram
            A reference to the current phase of the ocp
        """
        raise RuntimeError("add cannot be called from an abstract class")

    @staticmethod
    def set_idx_columns(
        penalty: PenaltyOption, controller: PenaltyController, index: str | int | list | tuple, _type: str
    ):
        """
        Simple penalty.cols setter for marker index and names

        Parameters
        ----------
        penalty: PenaltyOption
            The actual penalty to declare
        controller: PenaltyController
            The penalty node elements
        index: str | int | list | tuple
            The marker to index
        _type: str
            The type of penalty (for raise error message purpose)
        """
        if penalty.cols_is_set:
            return

        if penalty.cols is not None and index is not None:
            raise ValueError(f"It is not possible to define cols and {_type}_index since they are the same variable")

        penalty.cols = index if index is not None else penalty.cols
        if penalty.cols is not None:
            penalty.cols = [penalty.cols] if not isinstance(penalty.cols, (tuple, list)) else penalty.cols
            # Convert to int if it is str
            if _type == "marker":
                penalty.cols = [
                    cols if isinstance(cols, int) else controller.model.marker_index(cols) for cols in penalty.cols
                ]
        penalty.cols_is_set = True

    @staticmethod
    def set_axes_rows(penalty: PenaltyOption, axes: list | tuple):
        """
        Simple penalty.cols setter for marker index and names

        Parameters
        ----------
        penalty: PenaltyOption
            The actual penalty to declare
        axes: list | tuple
            The marker to index
        """
        if penalty.rows_is_set:
            return

        if penalty.rows is not None and axes is not None:
            if penalty.rows != axes:
                raise ValueError("It is not possible to define rows and axes since they are the same variable")
        penalty.rows = axes if axes is not None else penalty.rows

        penalty.rows_is_set = True

    @staticmethod
    def _check_idx(name: str, elements: list | tuple | int, max_n_elements: int = inf, min_n_elements: int = 0):
        """
        Generic sanity check for requested dimensions.
        If the function returns, everything is okay

        Parameters
        name: str
            Name of the element
        elements: list | tuple | int
            Index of the slicing of the array variable
        max_n_elements: int
            The maximal shape of the element
        min_n_elements: int
            The maximal shape of the element
        """

        if not isinstance(elements, (list, tuple)):
            elements = (elements,)
        for element in elements:
            if not isinstance(element, int):
                raise RuntimeError(f"{element} is not a valid index for {name}, it must be an integer")
            if element < min_n_elements or element >= max_n_elements:
                raise RuntimeError(
                    f"{element} is not a valid index for {name}, it must be between "
                    f"{min_n_elements} and {max_n_elements - 1}."
                )

    @staticmethod
    def validate_penalty_time_index(penalty: PenaltyOption, controller: PenaltyController):
        """
        Check for any nonsense in the requested times for the penalty. Raises an error if so

        Parameters
        ----------
        penalty: PenaltyOption
            The actual penalty to declare
        controller: PenaltyController
            The penalty node elements
        """

        func = penalty.type
        node = penalty.node
        # Everything that is suspicious in terms of the span of the penalty function ca be checked here
        if (
            func == PenaltyFunctionAbstract.Functions.minimize_controls
            or func == PenaltyFunctionAbstract.Functions.proportional_controls
            or func == PenaltyFunctionAbstract.Functions.minimize_qddot
        ):
            if node == Node.END or (isinstance(node, int) and node >= controller.ns):
                raise RuntimeError("No control u at last node")

    @staticmethod
    def get_type():
        """
        Returns the type of the penalty (abstract)
        """

        raise RuntimeError("get_type cannot be called from an abstract class")

    @staticmethod
    def get_dt(nlp):
        """
        Return the dt of the penalty (abstract)
        """

        raise RuntimeError("get_dt cannot be called from an abstract class")

    @staticmethod
    def penalty_nature() -> str:
        """
        Get the nature of the penalty

        Returns
        -------
        The penalty in str format
        """

        raise RuntimeError("penalty_nature cannot be called from an abstract class")

    @staticmethod
    def _get_qddot(controller: PenaltyController, attribute: str):
        """
        Returns the generalized acceleration by either fetching it directly
        from the controller's states or controls or from the controller's dynamics.

        Parameters
        ----------
        controller : object
            The controller that has 'states', 'controls', 'parameters', and 'algebraic_states' attributes.
        attribute : str
            Specifies which attribute ('cx_start' or 'mx') to use for the extraction.
        """

        if "qddot" not in controller.states and "qddot" not in controller.controls:
            source_qdot = controller.states if "qdot" in controller.states else controller.controls
            return controller.dynamics(
                getattr(controller.time, attribute),
                getattr(controller.states, attribute),
                getattr(controller.controls, attribute),
                getattr(controller.parameters, attribute),
                getattr(controller.algebraic_states, attribute),
                getattr(controller.numerical_timeseries, attribute),
            )[source_qdot["qdot"].index, :]

        source = controller.states if "qddot" in controller.states else controller.controls
        return getattr(source["qddot"], attribute)<|MERGE_RESOLUTION|>--- conflicted
+++ resolved
@@ -1186,16 +1186,11 @@
 
             t_span = controller.t_span.cx
             continuity = controller.states.cx_end
-<<<<<<< HEAD
             if controller.get_nlp.dynamics_type.ode_solver.is_direct_collocation:
-                cx = horzcat(*([controller.states.cx_start] + controller.states.cx_intermediates_list))
-=======
-            if controller.get_nlp.ode_solver.is_direct_collocation:
                 states_cx = horzcat(*([controller.states.cx_start] + controller.states.cx_intermediates_list))
                 algebraic_states_cx = horzcat(
                     *([controller.algebraic_states.cx_start] + controller.algebraic_states.cx_intermediates_list)
                 )
->>>>>>> be856490
 
                 integrated = controller.integrate(
                     t_span=t_span,
