from typing import Union, Any
from math import inf
import inspect

import biorbd_casadi as biorbd
from casadi import horzcat, vertcat, MX, SX, Function

from .penalty_option import PenaltyOption
from .penalty_node import PenaltyNodeList
from ..dynamics.ode_solver import OdeSolver
from ..interfaces.biorbd_interface import BiorbdInterface
from ..misc.enums import Node, Axis, ControlType, IntegralApproximation


class PenaltyFunctionAbstract:
    """
    Internal implementation of the penalty functions

    Methods
    -------
    add(ocp: OptimalControlProgram, nlp: NonLinearProgram)
        Add a new penalty to the list (abstract)
    set_idx_columns(penalty: PenaltyOption, all_pn: PenaltyNodeList, index: Union[str, int, list, tuple], _type: str)
        Simple penalty.cols setter for marker index and names
    set_axes_rows(penalty: PenaltyOption, axes: Union[list, tuple])
        Simple penalty.cols setter for marker index and names
    _check_idx(name: str, elements: Union[list, tuple, int], max_n_elements: int = inf, min_n_elements: int = 0)
        Generic sanity check for requested dimensions.
        If the function returns, everything is okay
    validate_penalty_time_index(penalty: PenaltyOption, all_pn: PenaltyNodeList)
        Check for any non sense in the requested times for the penalty. Raises an error if so
    get_type()
        Returns the type of the penalty (abstract)
    get_dt(nlp)
        Return the dt of the penalty (abstract
    """

    class Functions:
        """
        Implementation of all the generic penalty functions
        """

        @staticmethod
        def minimize_states(penalty: PenaltyOption, all_pn: PenaltyNodeList, key: str):
            """
            Minimize the states variables.
            By default this function is quadratic, meaning that it minimizes towards the target.
            Targets (default=np.zeros()) and indices (default=all_idx) can be specified.

            Parameters
            ----------
            penalty: PenaltyOption
                The actual penalty to declare
            all_pn: PenaltyNodeList
                The penalty node elements
            key: str
                The name of the state to minimize
            """

            penalty.quadratic = True if penalty.quadratic is None else penalty.quadratic
            if penalty.integration_rule == IntegralApproximation.RECTANGLE:
                # todo: for trapezoidal integration
                penalty.add_target_to_plot(all_pn=all_pn, combine_to=f"{key}_states")
            penalty.multi_thread = True if penalty.multi_thread is None else penalty.multi_thread

            return all_pn.nlp.states["unscaled"][key].cx


        @staticmethod
        def minimize_controls(penalty: PenaltyOption, all_pn: PenaltyNodeList, key: str):
            """
            Minimize the joint torque part of the control variables.
            By default this function is quadratic, meaning that it minimizes towards the target.
            Targets (default=np.zeros()) and indices (default=all_idx) can be specified.

            Parameters
            ----------
            penalty: PenaltyOption
                The actual penalty to declare
            all_pn: PenaltyNodeList
                The penalty node elements
            key: str
                The name of the controls to minimize
            """

            penalty.quadratic = True if penalty.quadratic is None else penalty.quadratic
            if penalty.integration_rule == IntegralApproximation.RECTANGLE:
                # todo: for trapezoidal integration
                penalty.add_target_to_plot(all_pn=all_pn, combine_to=f"{key}_controls")
            penalty.multi_thread = True if penalty.multi_thread is None else penalty.multi_thread

            return all_pn.nlp.controls["unscaled"][key].cx

        @staticmethod
        def minimize_fatigue(penalty: PenaltyOption, all_pn: PenaltyNodeList, key: str):
            """
            Minimize the states variables.
            By default this function is quadratic, meaning that it minimizes towards the target.
            Targets (default=np.zeros()) and indices (default=all_idx) can be specified.

            Parameters
            ----------
            penalty: PenaltyOption
                The actual penalty to declare
            all_pn: PenaltyNodeList
                The penalty node elements
            key: str
                The name of the state to minimize
            """

            return PenaltyFunctionAbstract.Functions.minimize_states(penalty, all_pn, f"{key}_mf")

        @staticmethod
        def minimize_markers(
            penalty: PenaltyOption,
            all_pn: PenaltyNodeList,
            marker_index: Union[tuple, list, int, str] = None,
            axes: Union[tuple, list] = None,
            reference_jcs: Union[str, int] = None,
        ):
            """
            Minimize a marker set.
            By default this function is quadratic, meaning that it minimizes towards the target.
            Targets (default=np.zeros()) and indices (default=all_idx) can be specified.

            Parameters
            ----------
            penalty: PenaltyOption
                The actual penalty to declare
            all_pn: PenaltyNodeList
                The penalty node elements
            marker_index: Union[tuple, list, int, str]
                The index of markers to minimize, can be int or str.
                penalty.cols should not be defined if marker_index is defined
            axes: list
                The axes to minimize, default XYZ
            reference_jcs: Union[int, str]
                The index or name of the segment to use as reference. Default [None] is the global coordinate system
            """

            # Adjust the cols and rows
            PenaltyFunctionAbstract.set_idx_columns(penalty, all_pn, marker_index, "marker")
            PenaltyFunctionAbstract.set_axes_rows(penalty, axes)

            penalty.quadratic = True if penalty.quadratic is None else penalty.quadratic
            penalty.plot_target = False

            # Compute the position of the marker in the requested reference frame (None for global)
            nlp = all_pn.nlp
            q_mx = nlp.states["unscaled"]["q"].mx
            model = nlp.model
            jcs_t = biorbd.RotoTrans() if reference_jcs is None else model.globalJCS(q_mx, reference_jcs).transpose()

            markers = []
            for m in model.markers(q_mx):
                markers_in_jcs = jcs_t.to_mx() @ vertcat(m.to_mx(), 1)
                markers = horzcat(markers, markers_in_jcs[:3])

            markers_objective = BiorbdInterface.mx_to_cx("markers", markers, nlp.states["unscaled"]["q"])
            return markers_objective

        @staticmethod
        def minimize_markers_velocity(
            penalty: PenaltyOption,
            all_pn: PenaltyNodeList,
            marker_index: Union[tuple, list, int, str] = None,
            axes: Union[tuple, list] = None,
            reference_jcs: Union[str, int] = None,
        ):
            """
            Minimize a marker set velocity by computing the actual velocity of the markers
            By default this function is quadratic, meaning that it minimizes towards the target.
            Targets (default=np.zeros()) and indices (default=all_idx) can be specified.

            Parameters
            ----------
            penalty: PenaltyOption
                The actual penalty to declare
            all_pn: PenaltyNodeList
                The penalty node elements
            marker_index: Union[tuple, list, int, str]
                The index of markers to minimize, can be int or str.
                penalty.cols should not be defined if marker_index is defined
            axes: Union[tuple, list]
                The axes to project on. Default is all axes
            reference_jcs: Union[int, str]
                The index or name of the segment to use as reference. Default [None] is the global coordinate system
            """

            # Adjust the cols and rows
            PenaltyFunctionAbstract.set_idx_columns(penalty, all_pn, marker_index, "marker")
            PenaltyFunctionAbstract.set_axes_rows(penalty, axes)

            penalty.quadratic = True if penalty.quadratic is None else penalty.quadratic

            # Add the penalty in the requested reference frame. None for global
            nlp = all_pn.nlp
            q_mx = nlp.states["unscaled"]["q"].mx
            qdot_mx = nlp.states["unscaled"]["qdot"].mx
            model = nlp.model
            jcs_t = biorbd.RotoTrans() if reference_jcs is None else model.globalJCS(q_mx, reference_jcs).transpose()
            markers = horzcat(*[m.to_mx() for m in model.markersVelocity(q_mx, qdot_mx) if m.applyRT(jcs_t) is None])

            markers_objective = BiorbdInterface.mx_to_cx("markersVel", markers, nlp.states["unscaled"]["q"], nlp.states["unscaled"]["qdot"])
            return markers_objective

        @staticmethod
        def superimpose_markers(
            penalty: PenaltyOption,
            all_pn: PenaltyNodeList,
            first_marker: Union[str, int],
            second_marker: Union[str, int],
            axes: Union[tuple, list] = None,
        ):
            """
            Minimize the distance between two markers
            By default this function is quadratic, meaning that it minimizes distance between them.

            Parameters
            ----------
            penalty: PenaltyOption
                The actual penalty to declare
            all_pn: PenaltyNodeList
                The penalty node elements
            first_marker: Union[str, int]
                The name or index of one of the two markers
            second_marker: Union[str, int]
                The name or index of one of the two markers
            axes: Union[tuple, list]
                The axes to project on. Default is all axes
            """

            nlp = all_pn.nlp
            first_marker_idx = (
                biorbd.marker_index(nlp.model, first_marker) if isinstance(first_marker, str) else first_marker
            )
            second_marker_idx = (
                biorbd.marker_index(nlp.model, second_marker) if isinstance(second_marker, str) else second_marker
            )
            PenaltyFunctionAbstract._check_idx("marker", [first_marker_idx, second_marker_idx], nlp.model.nbMarkers())
            PenaltyFunctionAbstract.set_axes_rows(penalty, axes)
            penalty.quadratic = True if penalty.quadratic is None else penalty.quadratic

            marker_0 = BiorbdInterface.mx_to_cx(
                f"markers_{first_marker}", nlp.model.marker, nlp.states["unscaled"]["q"], first_marker_idx
            )
            marker_1 = BiorbdInterface.mx_to_cx(
                f"markers_{second_marker}", nlp.model.marker, nlp.states["unscaled"]["q"], second_marker_idx
            )
            return marker_1 - marker_0

        @staticmethod
        def proportional_states(
            penalty: PenaltyOption,
            all_pn: PenaltyNodeList,
            key: str,
            first_dof: int,
            second_dof: int,
            coef: float,
        ):
            """
            Introduce a proportionality between two variables (e.g. one variable is twice the other)
            By default this function is quadratic, meaning that it minimizes the difference of this proportion.

            Parameters
            ----------
            penalty: PenaltyOption
                The actual penalty to declare
            all_pn: PenaltyNodeList
                The penalty node elements
            key: str
                The name of the state to minimize
            first_dof: int
                The index of the first variable
            second_dof: int
                The index of the second variable
            coef: float
                The proportion coefficient such that v[first_dof] = coef * v[second_dof]
            """

            penalty.quadratic = True if penalty.quadratic is None else penalty.quadratic

            states = all_pn.nlp.states["unscaled"][key].cx
            return states[first_dof, :] - coef * states[second_dof, :]

        @staticmethod
        def proportional_controls(
            penalty: PenaltyOption,
            all_pn: PenaltyNodeList,
            key: str,
            first_dof: int,
            second_dof: int,
            coef: float,
        ):
            """
            Introduce a proportionality between two variables (e.g. one variable is twice the other)
            By default this function is quadratic, meaning that it minimizes the difference of this proportion.

            Parameters
            ----------
            penalty: PenaltyOption
                The actual penalty to declare
            all_pn: PenaltyNodeList
                The penalty node elements
            key: str
                The name of the control to minimize
            first_dof: int
                The index of the first variable
            second_dof: int
                The index of the second variable
            coef: float
                The proportion coefficient such that v[first_dof] = coef * v[second_dof]
            """

            penalty.quadratic = True if penalty.quadratic is None else penalty.quadratic

            controls = all_pn.nlp.controls["unscaled"][key].cx
            return controls[first_dof, :] - coef * controls[second_dof, :]

        @staticmethod
        def minimize_qddot(penalty: PenaltyOption, all_pn: PenaltyNodeList):
            """
            Minimize the states velocity by comparing the state at a node and at the next node.
            By default this function is quadratic, meaning that it minimizes the difference.
            Indices (default=all_idx) can be specified.

            Parameters
            ----------
            penalty: PenaltyOption
                The actual penalty to declare
            all_pn: PenaltyNodeList
                The penalty node elements
            """

            penalty.quadratic = True

            nlp = all_pn.nlp
            if "qddot" not in nlp.states["unscaled"].keys() and "qddot" not in nlp.controls["unscaled"].keys():
                return nlp.dynamics_func(nlp.states["unscaled"].cx, nlp.controls["unscaled"].cx, nlp.parameters.cx)[nlp.states["unscaled"]["qdot"].index, :]
            elif "qddot" in nlp.states["unscaled"].keys():
                return nlp.states["unscaled"]["qddot"].cx
            elif "qddot" in nlp.controls["unscaled"].keys():
                return nlp.controls["unscaled"]["qddot"].cx

        @staticmethod
        def minimize_predicted_com_height(_: PenaltyOption, all_pn: PenaltyNodeList):
            """
            Minimize the prediction of the center of mass maximal height from the parabolic equation,
            assuming vertical axis is Z (2): CoM_dot[2]**2 / (2 * -g) + CoM[2]
            By default this function is not quadratic, meaning that it minimizes towards infinity.

            Parameters
            ----------
            _: PenaltyOption
                The actual penalty to declare
            all_pn: PenaltyNodeList
                The penalty node elements
            """

            nlp = all_pn.nlp
            g = nlp.model.getGravity().to_mx()[2]
            com = nlp.model.CoM(nlp.states["unscaled"]["q"].mx).to_mx()
            com_dot = nlp.model.CoMdot(nlp.states["unscaled"]["q"].mx, nlp.states["unscaled"]["qdot"].mx).to_mx()
            com_height = (com_dot[2] * com_dot[2]) / (2 * -g) + com[2]
            com_height_cx = BiorbdInterface.mx_to_cx("com_height", com_height, nlp.states["unscaled"]["q"], nlp.states["unscaled"]["qdot"])
            return com_height_cx

        @staticmethod
        def minimize_com_position(penalty: PenaltyOption, all_pn: PenaltyNodeList, axes: Union[tuple, list] = None):
            """
            Adds the objective that the position of the center of mass of the model should be minimized.
            If no axes is specified, the squared-norm of the CoM's position is minimized.
            Otherwise, the projection of the CoM's position on the specified axes are minimized.
            By default this function is not quadratic, meaning that it minimizes towards infinity.

            Parameters
            ----------
            penalty: PenaltyOption
                The actual penalty to declare
            all_pn: PenaltyNodeList
                The penalty node elements
            axes: Union[tuple, list]
                The axes to project on. Default is all axes
            """

            PenaltyFunctionAbstract.set_axes_rows(penalty, axes)
            penalty.quadratic = True if penalty.quadratic is None else penalty.quadratic

            com_cx = BiorbdInterface.mx_to_cx("com", all_pn.nlp.model.CoM, all_pn.nlp.states["unscaled"]["q"])
            return com_cx

        @staticmethod
        def minimize_com_velocity(penalty: PenaltyOption, all_pn: PenaltyNodeList, axes: Union[tuple, list] = None):
            """
            Adds the objective that the velocity of the center of mass of the model should be minimized.
            If no axis is specified, the squared-norm of the CoM's velocity is minimized.
            Otherwise, the projection of the CoM's velocity on the specified axis is minimized.
            By default this function is not quadratic, meaning that it minimizes towards infinity.

            Parameters
            ----------
            penalty: PenaltyOption
                The actual penalty to declare
            all_pn: PenaltyNodeList
                The penalty node elements
            axes: Union[tuple, list]
                The axes to project on. Default is all axes
            """

            PenaltyFunctionAbstract.set_axes_rows(penalty, axes)
            penalty.quadratic = True if penalty.quadratic is None else penalty.quadratic

            nlp = all_pn.nlp
            com_dot_cx = BiorbdInterface.mx_to_cx("com_dot", nlp.model.CoMdot, nlp.states["unscaled"]["q"], nlp.states["unscaled"]["qdot"])
            return com_dot_cx

        @staticmethod
        def minimize_com_acceleration(penalty: PenaltyOption, all_pn: PenaltyNodeList, axes: Union[tuple, list] = None):
            """
            Adds the objective that the velocity of the center of mass of the model should be minimized.
            If no axis is specified, the squared-norm of the CoM's velocity is minimized.
            Otherwise, the projection of the CoM's velocity on the specified axis is minimized.
            By default this function is not quadratic, meaning that it minimizes towards infinity.

            Parameters
            ----------
            penalty: PenaltyOption
                The actual penalty to declare
            all_pn: PenaltyNodeList
                The penalty node elements
            axes: Union[tuple, list]
                The axes to project on. Default is all axes
            """

            PenaltyFunctionAbstract.set_axes_rows(penalty, axes)
            penalty.quadratic = True if penalty.quadratic is None else penalty.quadratic

            nlp = all_pn.nlp
            if "qddot" not in nlp.states["unscaled"].keys() and "qddot" not in nlp.controls["unscaled"].keys():
                com_ddot = nlp.model.CoMddot(
                    nlp.states["unscaled"]["q"].mx,
                    nlp.states["unscaled"]["qdot"].mx,
                    nlp.dynamics_func(nlp.states["unscaled"].mx, nlp.controls["unscaled"].mx, nlp.parameters.mx)[nlp.states["unscaled"]["qdot"].index, :],
                ).to_mx()
                var = []
                var.extend([nlp.states["unscaled"][key] for key in nlp.states["unscaled"]])
                var.extend([nlp.controls["unscaled"][key] for key in nlp.controls["unscaled"]])
                var.extend([nlp.parameters[key] for key in nlp.parameters])
                return BiorbdInterface.mx_to_cx("com_ddot", com_ddot, *var)
            else:
                qddot = nlp.states["unscaled"]["qddot"] if "qddot" in nlp.states["unscaled"].keys() else nlp.controls["unscaled"]["qddot"]
                return BiorbdInterface.mx_to_cx(
                    "com_ddot", nlp.model.CoMddot, nlp.states["unscaled"]["q"], nlp.states["unscaled"]["qdot"], qddot
                )

        @staticmethod
        def minimize_angular_momentum(penalty: PenaltyOption, all_pn: PenaltyNodeList, axes: Union[tuple, list] = None):
            """
            Adds the objective that the angular momentum of the model in the global reference frame should be minimized.
            If no axis is specified, the three components of the angular momentum are minimized.
            Otherwise, the projection of the angular momentum on the specified axis is minimized.
            By default this function is quadratic, meaning that it minimizes towards zero.
            Parameters
            ----------
            penalty: PenaltyOption
                The actual penalty to declare
            all_pn: PenaltyNodeList
                The penalty node elements
            axes: Union[tuple, list]
                The axes to project on. Default is all axes
            """
            PenaltyFunctionAbstract.set_axes_rows(penalty, axes)
            penalty.quadratic = True if penalty.quadratic is None else penalty.quadratic
            nlp = all_pn.nlp
            angular_momentum_cx = BiorbdInterface.mx_to_cx(
                "angular_momentum", nlp.model.angularMomentum, nlp.states["unscaled"]["q"], nlp.states["unscaled"]["qdot"]
            )
            return angular_momentum_cx

        @staticmethod
        def minimize_linear_momentum(penalty: PenaltyOption, all_pn: PenaltyNodeList, axes: Union[tuple, list] = None):
            """
            Adds the objective that the linear momentum of the model in the global reference frame should be minimized.
            If no axis is specified, the three components of the linear momentum are minimized.
            Otherwise, the projection of the linear momentum on the specified axis is minimized.
            By default this function is quadratic, meaning that it minimizes towards zero.
            Parameters
            ----------
            penalty: PenaltyOption
                The actual penalty to declare
            all_pn: PenaltyNodeList
                The penalty node elements
            axes: Union[tuple, list]
                The axes to project on. Default is all axes
            """

            PenaltyFunctionAbstract.set_axes_rows(penalty, axes)
            penalty.quadratic = True if penalty.quadratic is None else penalty.quadratic

            nlp = all_pn.nlp
            com_velocity = BiorbdInterface.mx_to_cx(
                "com_velocity", nlp.model.CoMdot, nlp.states["unscaled"]["q"], nlp.states["unscaled"]["qdot"]
            )
            if isinstance(com_velocity, SX):
                mass = Function("mass", [], [nlp.model.mass().to_mx()]).expand()
                mass = mass()["o0"]
            else:
                mass = nlp.model.mass().to_mx()
            linear_momentum_cx = com_velocity * mass
            return linear_momentum_cx

        @staticmethod
        def minimize_contact_forces(
            penalty: PenaltyOption, all_pn: PenaltyNodeList, contact_index: Union[tuple, list, int, str] = None
        ):
            """
            Minimize the contact forces computed from dynamics with contact
            By default this function is quadratic, meaning that it minimizes towards the target.
            Targets (default=np.zeros()) and indices (default=all_idx) can be specified.

            Parameters
            ----------
            penalty: PenaltyOption
                The actual penalty to declare
            all_pn: PenaltyNodeList
                The penalty node elements
            contact_index: Union[tuple, list]
                The index of contact to minimize, must be an int or a list.
                penalty.cols should not be defined if contact_index is defined
            """

            nlp = all_pn.nlp
            if nlp.contact_forces_func is None:
                raise RuntimeError("minimize_contact_forces requires a contact dynamics")

            PenaltyFunctionAbstract.set_axes_rows(penalty, contact_index)
            penalty.quadratic = True if penalty.quadratic is None else penalty.quadratic

            contact_force = nlp.contact_forces_func(nlp.states["unscaled"].cx, nlp.controls["unscaled"].cx, nlp.parameters.cx)
            return contact_force

        @staticmethod
        def minimize_soft_contact_forces(
            penalty: PenaltyOption, all_pn: PenaltyNodeList, contact_index: Union[tuple, list, int, str] = None
        ):
            """
            Minimize the soft contact forces computed from dynamics with contact
            By default this function is quadratic, meaning that it minimizes towards the target.
            Targets (default=np.zeros()) and indices (default=all_idx) can be specified.

            Parameters
            ----------
            penalty: PenaltyOption
                The actual penalty to declare
            all_pn: PenaltyNodeList
                The penalty node elements
            contact_index: Union[tuple, list]
                The index of contact to minimize, must be an int or a list.
                penalty.cols should not be defined if contact_index is defined
            """

            nlp = all_pn.nlp
            if nlp.soft_contact_forces_func is None:
                raise RuntimeError("minimize_contact_forces requires a soft contact dynamics")

            PenaltyFunctionAbstract.set_axes_rows(penalty, contact_index)
            penalty.quadratic = True if penalty.quadratic is None else penalty.quadratic

            force_idx = []
            for i_sc in range(nlp.model.nbSoftContacts()):
                force_idx.append(3 + (6 * i_sc))
                force_idx.append(4 + (6 * i_sc))
                force_idx.append(5 + (6 * i_sc))
            soft_contact_force = nlp.soft_contact_forces_func(nlp.states["unscaled"].cx, nlp.controls["unscaled"].cx, nlp.parameters.cx)
            return soft_contact_force[force_idx]

        @staticmethod
        def track_segment_with_custom_rt(
            penalty: PenaltyOption, all_pn: PenaltyNodeList, segment: Union[int, str], rt: int
        ):
            """
            Minimize the difference of the euler angles extracted from the coordinate system of a segment
            and a RT (e.g. IMU). By default this function is quadratic, meaning that it minimizes the difference.

            Parameters
            ----------
            penalty: PenaltyOption
                The actual penalty to declare
            all_pn: PenaltyNodeList
                The penalty node elements
            segment: Union[int, str]
                The name or index of the segment
            rt: int
                The index of the RT in the bioMod
            """

            penalty.quadratic = True if penalty.quadratic is None else penalty.quadratic

            nlp = all_pn.nlp
            segment_index = biorbd.segment_index(nlp.model, segment) if isinstance(segment, str) else segment

<<<<<<< HEAD
            r_seg = nlp.model.globalJCS(nlp.states["unscaled"]["q"].mx, segment_index).rot()
            r_rt = nlp.model.RT(nlp.states["unscaled"]["q"].mx, rt).rot()
            angles_diff = biorbd.Rotation_toEulerAngles(r_seg.transpose() * r_rt, "zyx").to_mx()
=======
            r_seg = nlp.model.globalJCS(nlp.states["q"].mx, segment_index).rot()
            r_rt = nlp.model.RT(nlp.states["q"].mx, rt).rot()
            angles_diff = biorbd.Rotation.toEulerAngles(r_seg.transpose() * r_rt, "zyx").to_mx()
>>>>>>> 24c1631f

            angle_objective = BiorbdInterface.mx_to_cx(f"track_segment", angles_diff, nlp.states["unscaled"]["q"])
            return angle_objective

        @staticmethod
        def track_marker_with_segment_axis(
            penalty: PenaltyOption,
            all_pn: PenaltyNodeList,
            marker: Union[int, str],
            segment: Union[int, str],
            axis: Axis,
        ):
            """
            Track a marker using a segment, that is aligning an axis toward the marker
            By default this function is quadratic, meaning that it minimizes the difference.

            Parameters
            ----------
            penalty: PenaltyOption
                The actual penalty to declare
            all_pn: PenaltyNodeList
                The penalty node elements
            marker: int
                Name or index of the marker to be tracked
            segment: int
                Name or index of the segment to align with the marker
            axis: Axis
                The axis that should be tracking the marker
            """

            if not isinstance(axis, Axis):
                raise RuntimeError("axis must be a bioptim.Axis")

            penalty.quadratic = True if penalty.quadratic is None else penalty.quadratic

            nlp = all_pn.nlp
            marker_idx = biorbd.marker_index(nlp.model, marker) if isinstance(marker, str) else marker
            segment_idx = biorbd.segment_index(nlp.model, segment) if isinstance(segment, str) else segment

            # Get the marker in rt reference frame
            jcs = nlp.model.globalJCS(nlp.states["unscaled"]["q"].mx, segment_idx)
            marker = nlp.model.marker(nlp.states["unscaled"]["q"].mx, marker_idx)
            marker.applyRT(jcs.transpose())
            marker_objective = BiorbdInterface.mx_to_cx("marker", marker.to_mx(), nlp.states["unscaled"]["q"])

            # To align an axis, the other must be equal to 0
            if penalty.rows is not None:
                raise ValueError("rows cannot be defined in track_marker_with_segment_axis")
            penalty.rows = [ax for ax in [Axis.X, Axis.Y, Axis.Z] if ax != axis]

            return marker_objective
        #
        # @staticmethod
        # def continuity(penalty: PenaltyOption, all_pn: Union[PenaltyNodeList, list], x: Union[MX, SX], x_end: Union[MX, SX], u: Union[MX, SX], p: Union[MX, SX]):
        #
        #     nlp = all_pn.nlp
        #     if isinstance(penalty.node, (list, tuple)) and len(penalty.node) != 1:
        #         raise RuntimeError("continuity should be called one node at a time")
        #
        #     penalty.expand = all_pn.nlp.dynamics_type.expand
        #
        #     continuity = x_end
        #     if nlp.ode_solver.is_direct_collocation:
        #         # cx = horzcat(*([x] + nlp.states.cx_intermediates_list))
        #         continuity -= nlp.dynamics[0](x0=x, p=u, params=p)["xf"]
        #         continuity = vertcat(continuity, nlp.dynamics[0](x0=x, p=u, params=p)["defects"])
        #         penalty.integrate = True
        #
        #     else:
        #         continuity -= nlp.dynamics[0](x0=x, p=u, params=p)["xf"]
        #
        #     penalty.explicit_derivative = True
        #     penalty.multi_thread = True
        #
        #     return continuity

        @staticmethod
        def continuity(penalty: PenaltyOption, all_pn: Union[PenaltyNodeList, list]):

            nlp = all_pn.nlp
            if nlp.control_type == ControlType.CONSTANT:
                u = nlp.controls["unscaled"].cx
            elif nlp.control_type == ControlType.LINEAR_CONTINUOUS:
                u = horzcat(nlp.controls["unscaled"].cx, nlp.controls["unscaled"].cx_end)
            else:
                raise NotImplementedError(f"Dynamics with {nlp.control_type} is not implemented yet")

            if isinstance(penalty.node, (list, tuple)) and len(penalty.node) != 1:
                raise RuntimeError("continuity should be called one node at a time")

            penalty.expand = all_pn.nlp.dynamics_type.expand

            continuity = nlp.states["unscaled"].cx_end
            if nlp.ode_solver.is_direct_collocation:
                cx = horzcat(*([nlp.states["unscaled"].cx] + nlp.states["unscaled"].cx_intermediates_list))
                continuity -= nlp.dynamics[0](x0=cx, p=u, params=nlp.parameters.cx)["xf"]
                continuity = vertcat(continuity, nlp.dynamics[0](x0=cx, p=u, params=nlp.parameters.cx)["defects"])
                penalty.integrate = True

            else:
                continuity -= nlp.dynamics[0](x0=nlp.states["unscaled"].cx, p=u, params=nlp.parameters.cx)["xf"]

            penalty.explicit_derivative = True
            penalty.multi_thread = True

            return continuity

        @staticmethod
        def custom(penalty: PenaltyOption, all_pn: Union[PenaltyNodeList, list], **parameters: Any):
            """
            A user defined penalty function

            Parameters
            ----------
            penalty: PenaltyOption
                The actual penalty to declare
            all_pn: PenaltyNodeList
                The penalty node elements
            parameters: dict
                Any parameters that should be pass to the custom function
            """

            invalid_keywords = [
                "phase",
                "list_index",
                "name",
                "type",
                "params",
                "node",
                "quadratic",
                "index",
                "target",
                "min_bound",
                "max_bound",
                "function",
                "weighted_function",
                "custom_function",
                "weight",
                "expand",
            ]
            for keyword in inspect.signature(penalty.custom_function).parameters:
                if keyword in invalid_keywords:
                    raise TypeError(f"{keyword} is a reserved word and cannot be used in a custom function signature")

            val = penalty.custom_function(all_pn, **parameters)
            if isinstance(val, (list, tuple)):
                if (hasattr(penalty, "min_bound") and penalty.min_bound is not None) or (
                    hasattr(penalty, "max_bound") and penalty.max_bound is not None
                ):
                    raise RuntimeError(
                        "You cannot have non linear bounds for custom constraints and min_bound or max_bound defined"
                    )
                penalty.min_bound = val[0]
                penalty.max_bound = val[2]
                val = val[1]

            return val

    @staticmethod
    def add(ocp, nlp):
        """
        Add a new penalty to the list (abstract)

        Parameters
        ----------
        ocp: OptimalControlProgram
            A reference to the ocp
        nlp: NonLinearProgram
            A reference to the current phase of the ocp
        """
        raise RuntimeError("add cannot be called from an abstract class")

    @staticmethod
    def set_idx_columns(
        penalty: PenaltyOption, all_pn: PenaltyNodeList, index: Union[str, int, list, tuple], _type: str
    ):
        """
        Simple penalty.cols setter for marker index and names

        Parameters
        ----------
        penalty: PenaltyOption
            The actual penalty to declare
        all_pn: PenaltyNodeList
            The penalty node elements
        index: Union[str, int, list, tuple]
            The marker to index
        _type: str
            The type of penalty (for raise error message purpose)
        """

        if penalty.cols is not None and index is not None:
            raise ValueError(f"It is not possible to define cols and {_type}_index since they are the same variable")
        penalty.cols = index if index is not None else penalty.cols
        if penalty.cols is not None:
            penalty.cols = [penalty.cols] if not isinstance(penalty.cols, (tuple, list)) else penalty.cols
            # Convert to int if it is str
            if _type == "marker":
                penalty.cols = [
                    cols if isinstance(cols, int) else biorbd.marker_index(all_pn.nlp.model, cols)
                    for cols in penalty.cols
                ]

    @staticmethod
    def set_axes_rows(penalty: PenaltyOption, axes: Union[list, tuple]):
        """
        Simple penalty.cols setter for marker index and names

        Parameters
        ----------
        penalty: PenaltyOption
            The actual penalty to declare
        axes: Union[list, tuple]
            The marker to index
        """

        if penalty.rows is not None and axes is not None:
            raise ValueError("It is not possible to define rows and axes since they are the same variable")
        penalty.rows = axes if axes is not None else penalty.rows

    @staticmethod
    def _check_idx(name: str, elements: Union[list, tuple, int], max_n_elements: int = inf, min_n_elements: int = 0):
        """
        Generic sanity check for requested dimensions.
        If the function returns, everything is okay

        Parameters
        name: str
            Name of the element
        elements: Union[list, tuple, int]
            Index of the slicing of the array variable
        max_n_elements: int
            The maximal shape of the element
        min_n_elements: int
            The maximal shape of the element
        """

        if not isinstance(elements, (list, tuple)):
            elements = (elements,)
        for element in elements:
            if not isinstance(element, int):
                raise RuntimeError(f"{element} is not a valid index for {name}, it must be an integer")
            if element < min_n_elements or element >= max_n_elements:
                raise RuntimeError(
                    f"{element} is not a valid index for {name}, it must be between "
                    f"{min_n_elements} and {max_n_elements - 1}."
                )

    @staticmethod
    def validate_penalty_time_index(penalty: PenaltyOption, all_pn: PenaltyNodeList):
        """
        Check for any nonsense in the requested times for the penalty. Raises an error if so

        Parameters
        ----------
        penalty: PenaltyOption
            The actual penalty to declare
        all_pn: PenaltyNodeList
            The penalty node elements
        """

        func = penalty.type
        node = penalty.node
        # Everything that is suspicious in terms of the span of the penalty function ca be checked here
        if (
            func == PenaltyFunctionAbstract.Functions.minimize_controls
            or func == PenaltyFunctionAbstract.Functions.proportional_controls
            or func == PenaltyFunctionAbstract.Functions.minimize_qddot
        ):
            if node == Node.END or (isinstance(node, int) and node >= all_pn.nlp.ns):
                raise RuntimeError("No control u at last node")

    @staticmethod
    def get_type():
        """
        Returns the type of the penalty (abstract)
        """

        raise RuntimeError("get_type cannot be called from an abstract class")

    @staticmethod
    def get_dt(nlp):
        """
        Return the dt of the penalty (abstract
        """

        raise RuntimeError("get_dt cannot be called from an abstract class")

    @staticmethod
    def penalty_nature() -> str:
        """
        Get the nature of the penalty

        Returns
        -------
        The penalty in str format
        """

        raise RuntimeError("penalty_nature cannot be called from an abstract class")<|MERGE_RESOLUTION|>--- conflicted
+++ resolved
@@ -599,15 +599,9 @@
             nlp = all_pn.nlp
             segment_index = biorbd.segment_index(nlp.model, segment) if isinstance(segment, str) else segment
 
-<<<<<<< HEAD
             r_seg = nlp.model.globalJCS(nlp.states["unscaled"]["q"].mx, segment_index).rot()
             r_rt = nlp.model.RT(nlp.states["unscaled"]["q"].mx, rt).rot()
-            angles_diff = biorbd.Rotation_toEulerAngles(r_seg.transpose() * r_rt, "zyx").to_mx()
-=======
-            r_seg = nlp.model.globalJCS(nlp.states["q"].mx, segment_index).rot()
-            r_rt = nlp.model.RT(nlp.states["q"].mx, rt).rot()
             angles_diff = biorbd.Rotation.toEulerAngles(r_seg.transpose() * r_rt, "zyx").to_mx()
->>>>>>> 24c1631f
 
             angle_objective = BiorbdInterface.mx_to_cx(f"track_segment", angles_diff, nlp.states["unscaled"]["q"])
             return angle_objective
