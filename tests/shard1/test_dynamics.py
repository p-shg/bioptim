import numpy as np
import numpy.testing as npt
import pytest
from casadi import MX, SX, vertcat

from bioptim import (
    VariableScalingList,
    ConfigureProblem,
    DynamicsFunctions,
    TorqueBiorbdModel,
    TorqueDerivativeBiorbdModel,
    TorqueActivationBiorbdModel,
    TorqueFreeFloatingBaseBiorbdModel,
    MusclesBiorbdModel,
    BiorbdModel,
    ControlType,
    NonLinearProgram,
    DynamicsOptions,
    DynamicsEvaluation,
    ParameterContainer,
    ParameterList,
    PhaseDynamics,
    ExternalForceSetTimeSeries,
    ContactType,
    JointAccelerationBiorbdModel,
    States,
    Controls,
<<<<<<< HEAD
    AbstractStateSpaceDynamics,
    MusclesWithExcitationsBiorbdModel,
=======
    StateDynamics,
>>>>>>> 651b294a
)

from ..utils import TestUtils


class OptimalControlProgram:
    def __init__(self, nlp, use_sx):
        self.cx = nlp.cx
        self.phase_dynamics = PhaseDynamics.SHARED_DURING_THE_PHASE
        self.n_phases = 1
        self.nlp = [nlp]
        parameters_list = ParameterList(use_sx=use_sx)
        self.parameters = ParameterContainer(use_sx=use_sx)
        self.parameters.initialize(parameters_list)
        self.n_threads = 1


N_SHOOTING = 5
EXTERNAL_FORCE_ARRAY = np.zeros((9, N_SHOOTING))
EXTERNAL_FORCE_ARRAY[:, 0] = [
    0.374540118847362,
    0.950714306409916,
    0.731993941811405,
    0.598658484197037,
    0.156018640442437,
    0.155994520336203,
    0,
    0,
    0,
]
EXTERNAL_FORCE_ARRAY[:, 1] = [
    0.058083612168199,
    0.866176145774935,
    0.601115011743209,
    0.708072577796045,
    0.020584494295802,
    0.969909852161994,
    0,
    0,
    0,
]
EXTERNAL_FORCE_ARRAY[:, 2] = [
    0.832442640800422,
    0.212339110678276,
    0.181824967207101,
    0.183404509853434,
    0.304242242959538,
    0.524756431632238,
    0,
    0,
    0,
]
EXTERNAL_FORCE_ARRAY[:, 3] = [
    0.431945018642116,
    0.291229140198042,
    0.611852894722379,
    0.139493860652042,
    0.292144648535218,
    0.366361843293692,
    0,
    0,
    0,
]
EXTERNAL_FORCE_ARRAY[:, 4] = [
    0.456069984217036,
    0.785175961393014,
    0.19967378215836,
    0.514234438413612,
    0.592414568862042,
    0.046450412719998,
    0,
    0,
    0,
]


@pytest.mark.parametrize("phase_dynamics", [PhaseDynamics.SHARED_DURING_THE_PHASE, PhaseDynamics.ONE_PER_NODE])
@pytest.mark.parametrize("cx", [MX, SX])
@pytest.mark.parametrize(
    "with_external_force",
    [False, True],
)
@pytest.mark.parametrize("with_contact", [False, True])
def test_torque_driven(with_contact, with_external_force, cx, phase_dynamics):
    # Prepare the program
    nlp = NonLinearProgram(phase_dynamics=phase_dynamics, use_sx=(cx == SX))
    nlp.ns = N_SHOOTING

    external_forces = None
    numerical_time_series = None
    if with_external_force:

        external_forces = ExternalForceSetTimeSeries(nb_frames=nlp.ns)
        external_forces.add(
            "force0", "Seg0", EXTERNAL_FORCE_ARRAY[:6, :], point_of_application=EXTERNAL_FORCE_ARRAY[6:, :]
        )
        numerical_time_series = {"external_forces": external_forces.to_numerical_time_series()}

    nlp.model = TorqueBiorbdModel(
        TestUtils.bioptim_folder() + "/examples/getting_started/models/2segments_4dof_2contacts.bioMod",
        contact_types=[ContactType.RIGID_EXPLICIT] if with_contact else (),
        external_force_set=external_forces,
    )
    nlp.dynamics_type = DynamicsOptions(
        expand_dynamics=True,
        phase_dynamics=phase_dynamics,
        numerical_data_timeseries=numerical_time_series,
    )

    nlp.cx = cx
    nlp.time_cx = cx.sym("time", 1, 1)
    nlp.dt = cx.sym("dt", 1, 1)
    nlp.initialize(cx)

    nlp.x_bounds = np.zeros((nlp.model.nb_q * 3, 1))
    nlp.u_bounds = np.zeros((nlp.model.nb_q, 1))
    nlp.x_scaling = VariableScalingList()
    nlp.u_scaling = VariableScalingList()
    nlp.a_scaling = VariableScalingList()

    ocp = OptimalControlProgram(nlp, use_sx=(cx == SX))
    nlp.control_type = ControlType.CONSTANT

    NonLinearProgram.add(
        ocp,
        "dynamics_type",
        nlp.dynamics_type,
        False,
    )
    phase_index = [i for i in range(ocp.n_phases)]
    NonLinearProgram.add(ocp, "phase_idx", phase_index, False)

    np.random.seed(42)
    if with_external_force:
        np.random.rand(nlp.ns, 6)  # just not to change the values of the next random values

    nlp.numerical_timeseries = TestUtils.initialize_numerical_timeseries(nlp, dynamics=nlp.dynamics_type)
    ConfigureProblem.initialize(ocp, nlp)

    # Test the results
    states = np.random.rand(nlp.states.shape, nlp.ns)
    controls = np.random.rand(nlp.controls.shape, nlp.ns)
    params = np.random.rand(nlp.parameters.shape, nlp.ns)
    algebraic_states = np.random.rand(nlp.algebraic_states.shape, nlp.ns)
    numerical_timeseries = EXTERNAL_FORCE_ARRAY[:, 0] if with_external_force else []
    time = np.random.rand(2)
    x_out = np.array(
        nlp.dynamics_func(
            time, states[:, 0], controls[:, 0], params[:, 0], algebraic_states[:, 0], numerical_timeseries
        )
    )
    if with_contact:
        contact_out = np.array(
            nlp.rigid_contact_forces_func(time, states, controls, params, algebraic_states, numerical_timeseries)
        )
        if with_external_force:
            npt.assert_almost_equal(
                x_out[:, 0],
                [0.9695846, 0.9218742, 0.3886773, 0.5426961, -2.2030836, -0.3463042, 4.4577117, -3.5917074],
            )
            npt.assert_almost_equal(contact_out[:, 0], [-14.3821076, 126.2899884, 4.1631847])

        else:
            npt.assert_almost_equal(
                x_out[:, 0],
                [0.6118529, 0.785176, 0.6075449, 0.8083973, -0.3214905, -0.1912131, 0.6507164, -0.2359716],
            )
            npt.assert_almost_equal(contact_out[:, 0], [-2.444071, 128.8816865, 2.7245124])

    else:
        if with_external_force:
            npt.assert_almost_equal(
                x_out[:, 0],
                [0.9695846, 0.9218742, 0.3886773, 0.5426961, -1.090359, -10.1284375, 4.8896337, 13.5217526],
            )
        else:
            npt.assert_almost_equal(
                x_out[:, 0],
                [
                    0.61185289,
                    0.78517596,
                    0.60754485,
                    0.80839735,
                    -0.30241366,
                    -10.38503791,
                    1.60445173,
                    35.80238642,
                ],
            )


@pytest.mark.parametrize("phase_dynamics", [PhaseDynamics.SHARED_DURING_THE_PHASE, PhaseDynamics.ONE_PER_NODE])
@pytest.mark.parametrize("cx", [MX, SX])
@pytest.mark.parametrize("contact_types", [[ContactType.SOFT_IMPLICIT], [ContactType.SOFT_EXPLICIT], ()])
def test_torque_driven_soft_contacts_dynamics(contact_types, cx, phase_dynamics):
    # Prepare the program
    nlp = NonLinearProgram(phase_dynamics=phase_dynamics, use_sx=(cx == SX))

    nlp.model = TorqueBiorbdModel(
        TestUtils.bioptim_folder()
        + "/examples/muscle_driven_with_contact/models/2segments_4dof_2soft_contacts_1muscle.bioMod",
        contact_types=contact_types,
    )
    nlp.dynamics_type = DynamicsOptions(
        expand_dynamics=True,
        phase_dynamics=phase_dynamics,
    )

    nlp.ns = N_SHOOTING
    nlp.cx = cx
    nlp.time_cx = cx.sym("time", 1, 1)
    nlp.dt = cx.sym("dt", 1, 1)
    nlp.initialize(cx)

    nlp.x_bounds = np.zeros((nlp.model.nb_q * (2 + 3), 1))
    nlp.u_bounds = np.zeros((nlp.model.nb_q * 2, 1))
    nlp.x_scaling = VariableScalingList()
    nlp.u_scaling = VariableScalingList()
    nlp.a_scaling = VariableScalingList()

    ocp = OptimalControlProgram(nlp, use_sx=(cx == SX))
    nlp.control_type = ControlType.CONSTANT

    NonLinearProgram.add(
        ocp,
        "dynamics_type",
        nlp.dynamics_type,
        False,
    )

    phase_index = [i for i in range(ocp.n_phases)]
    NonLinearProgram.add(ocp, "phase_idx", phase_index, False)

    # Prepare the dynamics
    nlp.numerical_timeseries = TestUtils.initialize_numerical_timeseries(nlp, dynamics=nlp.dynamics_type)
    ConfigureProblem.initialize(ocp, nlp)

    # Test the results
    np.random.seed(42)
    states = np.random.rand(nlp.states.shape, nlp.ns)
    controls = np.random.rand(nlp.controls.shape, nlp.ns)
    params = np.random.rand(nlp.parameters.shape, nlp.ns)
    algebraic_states = np.random.rand(nlp.algebraic_states.shape, nlp.ns)
    numerical_timeseries = []
    time = np.random.rand(2)
    x_out = np.array(nlp.dynamics_func(time, states, controls, params, algebraic_states, numerical_timeseries))

    npt.assert_almost_equal(
        x_out[:, 0],
        [0.61185289, 0.78517596, 0.60754485, 0.80839735, -0.30241366, -10.38503791, 1.60445173, 35.80238642],
    )

    if ContactType.SOFT_EXPLICIT in contact_types:
        contact_out = np.array(
            nlp.soft_contact_forces_func(time, states, controls, params, algebraic_states, numerical_timeseries)
        )
        npt.assert_almost_equal(contact_out[:, 0], [0.0, 0.0, 0.0, 0.0, 0.0, -0.0, 0.0, 0.0, 0.0, 0.0, 0.0, -0.0])


@pytest.mark.parametrize("phase_dynamics", [PhaseDynamics.SHARED_DURING_THE_PHASE, PhaseDynamics.ONE_PER_NODE])
@pytest.mark.parametrize("cx", [MX, SX])
@pytest.mark.parametrize("with_external_force", [True])
@pytest.mark.parametrize("with_contact", [False, True])
def test_torque_derivative_driven(with_contact, with_external_force, cx, phase_dynamics):
    # Prepare the program
    nlp = NonLinearProgram(phase_dynamics=phase_dynamics, use_sx=(cx == SX))
    nlp.ns = N_SHOOTING

    external_forces = None
    numerical_timeseries = None
    if with_external_force:
        external_forces = ExternalForceSetTimeSeries(nb_frames=nlp.ns)
        external_forces.add(
            "force0", "Seg0", EXTERNAL_FORCE_ARRAY[:6, :], point_of_application=EXTERNAL_FORCE_ARRAY[6:, :]
        )
        numerical_timeseries = {"external_forces": external_forces.to_numerical_time_series()}

    nlp.model = TorqueDerivativeBiorbdModel(
        TestUtils.bioptim_folder() + "/examples/getting_started/models/2segments_4dof_2contacts.bioMod",
        contact_types=[ContactType.RIGID_EXPLICIT] if with_contact else (),
        external_force_set=external_forces,
    )
    nlp.dynamics_type = DynamicsOptions(
        expand_dynamics=True,
        phase_dynamics=phase_dynamics,
        numerical_data_timeseries=numerical_timeseries,
    )

    nlp.cx = cx
    nlp.time_cx = cx.sym("time", 1, 1)
    nlp.dt = cx.sym("dt", 1, 1)
    nlp.initialize(cx)
    nlp.x_bounds = np.zeros((nlp.model.nb_q * 3, 1))
    nlp.u_bounds = np.zeros((nlp.model.nb_q, 1))
    nlp.x_scaling = VariableScalingList()
    nlp.u_scaling = VariableScalingList()
    nlp.a_scaling = VariableScalingList()

    ocp = OptimalControlProgram(nlp, use_sx=(cx == SX))
    nlp.control_type = ControlType.CONSTANT

    NonLinearProgram.add(
        ocp,
        "dynamics_type",
        nlp.dynamics_type,
        False,
    )

    phase_index = [i for i in range(ocp.n_phases)]
    NonLinearProgram.add(ocp, "phase_idx", phase_index, False)

    np.random.seed(42)
    if with_external_force:
        np.random.rand(nlp.ns, 6)

    nlp.numerical_timeseries = TestUtils.initialize_numerical_timeseries(nlp, dynamics=nlp.dynamics_type)
    ConfigureProblem.initialize(ocp, nlp)

    # Test the results
    states = np.random.rand(nlp.states.shape, nlp.ns)
    controls = np.random.rand(nlp.controls.shape, nlp.ns)
    params = np.random.rand(nlp.parameters.shape, nlp.ns)
    algebraic_states = np.random.rand(nlp.algebraic_states.shape, nlp.ns)
    numerical_timeseries = EXTERNAL_FORCE_ARRAY[:, 0] if with_external_force else []
    time = np.random.rand(2)
    x_out = np.array(
        nlp.dynamics_func(
            time, states[:, 0], controls[:, 0], params[:, 0], algebraic_states[:, 0], numerical_timeseries
        )
    )

    if with_contact:
        contact_out = np.array(
            nlp.rigid_contact_forces_func(time, states, controls, params, algebraic_states, numerical_timeseries)
        )
        if with_external_force:
            npt.assert_almost_equal(
                x_out[:, 0],
                [
                    0.9695846,
                    0.9218742,
                    0.3886773,
                    0.5426961,
                    -2.2030836,
                    -0.3463042,
                    4.4577117,
                    -3.5917074,
                    0.1195942,
                    0.4937956,
                    0.0314292,
                    0.2492922,
                ],
            )
            npt.assert_almost_equal(contact_out[:, 0], [-14.3821076, 126.2899884, 4.1631847])
        else:
            npt.assert_almost_equal(
                x_out[:, 0],
                [
                    0.61185289,
                    0.78517596,
                    0.60754485,
                    0.80839735,
                    -0.32149054,
                    -0.19121314,
                    0.65071636,
                    -0.23597164,
                    0.38867729,
                    0.54269608,
                    0.77224477,
                    0.72900717,
                ],
            )
            npt.assert_almost_equal(contact_out[:, 0], [-2.444071, 128.8816865, 2.7245124])

    else:
        if with_external_force:
            npt.assert_almost_equal(
                x_out[:, 0],
                [
                    0.9695846,
                    0.9218742,
                    0.3886773,
                    0.5426961,
                    -1.090359,
                    -10.1284375,
                    4.8896337,
                    13.5217526,
                    0.1195942,
                    0.4937956,
                    0.0314292,
                    0.2492922,
                ],
            )
        else:
            npt.assert_almost_equal(
                x_out[:, 0],
                [
                    0.61185289,
                    0.78517596,
                    0.60754485,
                    0.80839735,
                    -0.30241366,
                    -10.38503791,
                    1.60445173,
                    35.80238642,
                    0.38867729,
                    0.54269608,
                    0.77224477,
                    0.72900717,
                ],
            )


@pytest.mark.parametrize("phase_dynamics", [PhaseDynamics.SHARED_DURING_THE_PHASE, PhaseDynamics.ONE_PER_NODE])
@pytest.mark.parametrize("cx", [MX, SX])
@pytest.mark.parametrize("contact_types", [[ContactType.SOFT_IMPLICIT], [ContactType.SOFT_EXPLICIT], ()])
def test_torque_derivative_driven_soft_contacts_dynamics(contact_types, cx, phase_dynamics):
    # Prepare the program
    nlp = NonLinearProgram(phase_dynamics=phase_dynamics, use_sx=(cx == SX))

    nlp.model = TorqueDerivativeBiorbdModel(
        TestUtils.bioptim_folder()
        + "/examples/muscle_driven_with_contact/models/2segments_4dof_2soft_contacts_1muscle.bioMod",
        contact_types=contact_types,
    )
    nlp.dynamics_type = DynamicsOptions(
        expand_dynamics=True,
        phase_dynamics=phase_dynamics,
    )

    nlp.ns = N_SHOOTING
    nlp.cx = cx
    nlp.time_cx = cx.sym("time", 1, 1)
    nlp.dt = cx.sym("dt", 1, 1)
    nlp.initialize(cx)

    nlp.x_bounds = np.zeros((nlp.model.nb_q * (2 + 3), 1))
    nlp.u_bounds = np.zeros((nlp.model.nb_q * 4, 1))
    nlp.x_scaling = VariableScalingList()
    nlp.u_scaling = VariableScalingList()
    nlp.a_scaling = VariableScalingList()

    ocp = OptimalControlProgram(nlp, use_sx=(cx == SX))
    nlp.control_type = ControlType.CONSTANT

    NonLinearProgram.add(
        ocp,
        "dynamics_type",
        nlp.dynamics_type,
        False,
    )

    phase_index = [i for i in range(ocp.n_phases)]
    NonLinearProgram.add(ocp, "phase_idx", phase_index, False)

    # Prepare the dynamics
    nlp.numerical_timeseries = TestUtils.initialize_numerical_timeseries(nlp, dynamics=nlp.dynamics_type)
    ConfigureProblem.initialize(ocp, nlp)

    # Test the results
    np.random.seed(42)
    states = np.random.rand(nlp.states.shape, nlp.ns)
    controls = np.random.rand(nlp.controls.shape, nlp.ns)
    params = np.random.rand(nlp.parameters.shape, nlp.ns)
    algebraic_states = np.random.rand(nlp.algebraic_states.shape, nlp.ns)
    numerical_timeseries = []
    time = np.random.rand(2)
    x_out = np.array(nlp.dynamics_func(time, states, controls, params, algebraic_states, numerical_timeseries))

    npt.assert_almost_equal(
        x_out[:, 0],
        [
            0.6118529,
            0.785176,
            0.6075449,
            0.8083973,
            -0.3024137,
            -10.3850379,
            1.6044517,
            35.8023864,
            0.3886773,
            0.5426961,
            0.7722448,
            0.7290072,
        ],
    )


@pytest.mark.parametrize("phase_dynamics", [PhaseDynamics.SHARED_DURING_THE_PHASE, PhaseDynamics.ONE_PER_NODE])
@pytest.mark.parametrize("cx", [MX, SX])
@pytest.mark.parametrize("with_external_force", [False, True])
@pytest.mark.parametrize("with_contact", [False, True])
def test_torque_activation_driven(with_contact, with_external_force, cx, phase_dynamics):
    # Prepare the program
    nlp = NonLinearProgram(phase_dynamics=phase_dynamics, use_sx=(cx == SX))
    nlp.ns = N_SHOOTING

    external_forces = None
    numerical_timeseries = None
    if with_external_force:
        external_forces = ExternalForceSetTimeSeries(nb_frames=nlp.ns)
        external_forces.add(
            "force0", "Seg0", EXTERNAL_FORCE_ARRAY[:6, :], point_of_application=EXTERNAL_FORCE_ARRAY[6:, :]
        )
        numerical_timeseries = {"external_forces": external_forces.to_numerical_time_series()}

    nlp.model = TorqueActivationBiorbdModel(
        TestUtils.bioptim_folder() + "/examples/getting_started/models/2segments_4dof_2contacts.bioMod",
        contact_types=[ContactType.RIGID_EXPLICIT] if with_contact else (),
        external_force_set=external_forces,
    )
    nlp.dynamics_type = DynamicsOptions(
        expand_dynamics=True,
        phase_dynamics=phase_dynamics,
        numerical_data_timeseries=numerical_timeseries,
    )

    nlp.cx = cx
    nlp.time_cx = cx.sym("time", 1, 1)
    nlp.dt = cx.sym("dt", 1, 1)
    nlp.initialize(cx)

    nlp.x_bounds = np.zeros((nlp.model.nb_q * 2, 1))
    nlp.u_bounds = np.zeros((nlp.model.nb_q, 1))
    nlp.x_scaling = VariableScalingList()
    nlp.u_scaling = VariableScalingList()
    nlp.a_scaling = VariableScalingList()

    ocp = OptimalControlProgram(nlp, use_sx=(cx == SX))
    nlp.control_type = ControlType.CONSTANT

    NonLinearProgram.add(
        ocp,
        "dynamics_type",
        nlp.dynamics_type,
        False,
    )
    phase_index = [i for i in range(ocp.n_phases)]
    NonLinearProgram.add(ocp, "phase_idx", phase_index, False)

    np.random.seed(42)
    if with_external_force:
        np.random.rand(nlp.ns, 6)

    nlp.numerical_timeseries = TestUtils.initialize_numerical_timeseries(nlp, dynamics=nlp.dynamics_type)
    ConfigureProblem.initialize(ocp, nlp)

    # Test the results
    states = np.random.rand(nlp.states.shape, nlp.ns)
    controls = np.random.rand(nlp.controls.shape, nlp.ns)
    params = np.random.rand(nlp.parameters.shape, nlp.ns)
    algebraic_states = np.random.rand(nlp.algebraic_states.shape, nlp.ns)
    numerical_timeseries = EXTERNAL_FORCE_ARRAY[:, 0] if with_external_force else []
    time = np.random.rand(2)
    x_out = np.array(
        nlp.dynamics_func(
            time, states[:, 0], controls[:, 0], params[:, 0], algebraic_states[:, 0], numerical_timeseries
        )
    )

    if with_contact:
        contact_out = np.array(
            nlp.rigid_contact_forces_func(time, states, controls, params, algebraic_states, numerical_timeseries)
        )
        if with_external_force:
            npt.assert_almost_equal(
                x_out[:, 0],
                [0.96958, 0.92187, 0.38868, 0.5427, -8.22427, -1.08479, 16.59032, -15.72432],
                decimal=5,
            )
            npt.assert_almost_equal(contact_out[:, 0], [-126.9614581, 179.6585112, -125.8079563])
        else:
            npt.assert_almost_equal(
                x_out[:, 0],
                [0.61185289, 0.78517596, 0.60754485, 0.80839735, 0.78455384, -0.16844256, -1.56184114, 1.97658587],
                decimal=5,
            )
            npt.assert_almost_equal(contact_out[:, 0], [-7.88958997, 329.70828173, -263.55516549])

    else:
        if with_external_force:
            npt.assert_almost_equal(
                x_out[:, 0],
                [
                    9.69584628e-01,
                    9.21874235e-01,
                    3.88677290e-01,
                    5.42696083e-01,
                    -6.35312971e01,
                    -3.16877667e01,
                    3.09696095e02,
                    1.36002265e03,
                ],
                decimal=5,
            )
        else:
            npt.assert_almost_equal(
                x_out[:, 0],
                [
                    6.11852895e-01,
                    7.85175961e-01,
                    6.07544852e-01,
                    8.08397348e-01,
                    -2.38262975e01,
                    -5.82033454e01,
                    1.27439020e02,
                    3.66531163e03,
                ],
                decimal=5,
            )


@pytest.mark.parametrize("phase_dynamics", [PhaseDynamics.SHARED_DURING_THE_PHASE, PhaseDynamics.ONE_PER_NODE])
@pytest.mark.parametrize("cx", [MX, SX])
@pytest.mark.parametrize("with_residual_torque", [False, True])
@pytest.mark.parametrize("with_external_force", [False, True])
@pytest.mark.parametrize("with_passive_torque", [False, True])
def test_torque_activation_driven_with_residual_torque(
    with_residual_torque, with_external_force, with_passive_torque, cx, phase_dynamics
):
    if with_passive_torque:
        model_filename = (
            TestUtils.bioptim_folder()
            + "/examples/torque_driven_ocp/models/2segments_2dof_2contacts_with_passive_torque.bioMod"
        )
    else:
        model_filename = (
            TestUtils.bioptim_folder() + "/examples/torque_driven_ocp/models/2segments_2dof_2contacts.bioMod"
        )

    # Prepare the program
    nlp = NonLinearProgram(phase_dynamics=phase_dynamics, use_sx=(cx == SX))
    nlp.ns = N_SHOOTING

    external_forces = None
    numerical_timeseries = None
    if with_external_force:
        external_forces = ExternalForceSetTimeSeries(nb_frames=nlp.ns)
        external_forces.add(
            "force0", "Seg0", EXTERNAL_FORCE_ARRAY[:6, :], point_of_application=EXTERNAL_FORCE_ARRAY[6:, :]
        )
        numerical_timeseries = {"external_forces": external_forces.to_numerical_time_series()}

    nlp.model = TorqueActivationBiorbdModel(
        model_filename,
        external_force_set=external_forces,
        with_residual_torque=with_residual_torque,
    )
    nlp.dynamics_type = DynamicsOptions(
        expand_dynamics=True,
        phase_dynamics=phase_dynamics,
        numerical_data_timeseries=numerical_timeseries,
    )

    nlp.cx = cx
    nlp.time_cx = cx.sym("time", 1, 1)
    nlp.dt = cx.sym("dt", 1, 1)
    nlp.initialize(cx)
    nlp.x_bounds = np.zeros((nlp.model.nb_q * 2, 1))
    nlp.u_bounds = np.zeros((nlp.model.nb_q, 1))
    nlp.x_scaling = VariableScalingList()
    nlp.u_scaling = VariableScalingList()
    nlp.a_scaling = VariableScalingList()

    ocp = OptimalControlProgram(nlp, use_sx=(cx == SX))
    nlp.control_type = ControlType.CONSTANT

    NonLinearProgram.add(
        ocp,
        "dynamics_type",
        nlp.dynamics_type,
        False,
    )
    phase_index = [i for i in range(ocp.n_phases)]
    NonLinearProgram.add(ocp, "phase_idx", phase_index, False)

    np.random.seed(42)
    if with_external_force:
        np.random.rand(nlp.ns, 6)

    nlp.numerical_timeseries = TestUtils.initialize_numerical_timeseries(nlp, dynamics=nlp.dynamics_type)
    ConfigureProblem.initialize(ocp, nlp)

    # Test the results
    states = np.random.rand(nlp.states.shape, nlp.ns)
    controls = np.random.rand(nlp.controls.shape, nlp.ns)
    params = np.random.rand(nlp.parameters.shape, nlp.ns)
    algebraic_states = np.random.rand(nlp.algebraic_states.shape, nlp.ns)
    numerical_timeseries = EXTERNAL_FORCE_ARRAY[:, 0] if with_external_force else []
    time = np.random.rand(2)
    x_out = np.array(
        nlp.dynamics_func(
            time, states[:, 0], controls[:, 0], params[:, 0], algebraic_states[:, 0], numerical_timeseries
        )
    )

    if with_residual_torque:
        if with_external_force:
            if with_passive_torque:
                npt.assert_almost_equal(
                    x_out[:, 0],
                    [1.22038235e-01, 6.62522284e-01, 1.57409975e02, 1.83699267e03],
                    decimal=5,
                )
            else:
                npt.assert_almost_equal(
                    x_out[:, 0],
                    [1.22038235e-01, 6.62522284e-01, 1.52446740e02, 1.79223051e03],
                    decimal=5,
                )
        else:
            if with_passive_torque:
                npt.assert_almost_equal(
                    x_out[:, 0],
                    [2.05844943e-02, 1.83404510e-01, 5.81433263e01, 8.99719007e01],
                    decimal=5,
                )
            else:
                npt.assert_almost_equal(
                    x_out[:, 0],
                    [0.020584, 0.183405, 55.393940, 54.222523],
                    decimal=5,
                )

    else:
        if with_external_force:
            if with_passive_torque:
                npt.assert_almost_equal(
                    x_out[:, 0],
                    [1.22038235e-01, 6.62522284e-01, 1.56305132e02, 1.81519070e03],
                    decimal=5,
                )
            else:
                npt.assert_almost_equal(
                    x_out[:, 0],
                    [1.22038235e-01, 6.62522284e-01, 1.51341897e02, 1.77042854e03],
                    decimal=5,
                )
        else:
            if with_passive_torque:
                npt.assert_almost_equal(
                    x_out[:, 0],
                    [2.05844943e-02, 1.83404510e-01, 5.79536290e01, 6.01606126e01],
                    decimal=5,
                )
            else:
                npt.assert_almost_equal(
                    x_out[:, 0],
                    [0.020584, 0.183405, 55.204243, 24.411235],
                    decimal=5,
                )


@pytest.mark.parametrize("phase_dynamics", [PhaseDynamics.SHARED_DURING_THE_PHASE, PhaseDynamics.ONE_PER_NODE])
@pytest.mark.parametrize("cx", [MX, SX])
def test_torque_driven_free_floating_base(cx, phase_dynamics):
    # Prepare the program
    nlp = NonLinearProgram(phase_dynamics=phase_dynamics, use_sx=(cx == SX))
    nlp.model = TorqueFreeFloatingBaseBiorbdModel(
        TestUtils.bioptim_folder() + "/examples/getting_started/models/2segments_4dof_2contacts.bioMod"
    )
    nlp.dynamics_type = DynamicsOptions(expand_dynamics=True, phase_dynamics=phase_dynamics)

    nlp.ns = N_SHOOTING
    nlp.cx = cx
    nlp.time_cx = cx.sym("time", 1, 1)
    nlp.dt = cx.sym("dt", 1, 1)
    nlp.initialize(cx)

    nlp.x_bounds = np.zeros((nlp.model.nb_q * 3, 1))
    nlp.u_bounds = np.zeros((nlp.model.nb_tau - nlp.model.nb_root, 1))
    nlp.x_scaling = VariableScalingList()
    nlp.u_scaling = VariableScalingList()
    nlp.a_scaling = VariableScalingList()

    ocp = OptimalControlProgram(nlp, use_sx=(cx == SX))
    nlp.control_type = ControlType.CONSTANT

    NonLinearProgram.add(
        ocp,
        "dynamics_type",
        nlp.dynamics_type,
        False,
    )
    phase_index = [i for i in range(ocp.n_phases)]
    NonLinearProgram.add(ocp, "phase_idx", phase_index, False)

    np.random.seed(42)

    # Prepare the dynamics
    nlp.numerical_timeseries = TestUtils.initialize_numerical_timeseries(nlp, dynamics=nlp.dynamics_type)
    ConfigureProblem.initialize(ocp, nlp)

    # Test the results
    states = np.random.rand(nlp.states.shape, nlp.ns)
    controls = np.random.rand(nlp.controls.shape, nlp.ns)
    params = np.random.rand(nlp.parameters.shape, nlp.ns)
    algebraic_states = np.random.rand(nlp.algebraic_states.shape, nlp.ns)
    numerical_timeseries = []
    time = np.random.rand(2, 1)
    x_out = np.array(nlp.dynamics_func(time, states, controls, params, algebraic_states, numerical_timeseries))

    npt.assert_almost_equal(
        x_out[:, 0],
        [0.61185289, 0.78517596, 0.60754485, 0.80839735, 0.04791036, -9.96778948, -0.01986505, 4.39786051],
    )


@pytest.mark.parametrize("phase_dynamics", [PhaseDynamics.SHARED_DURING_THE_PHASE, PhaseDynamics.ONE_PER_NODE])
@pytest.mark.parametrize("cx", [MX, SX])
@pytest.mark.parametrize("with_external_force", [False, True])
@pytest.mark.parametrize("with_contact", [False, True])
@pytest.mark.parametrize("with_residual_torque", [False, True])
@pytest.mark.parametrize("with_excitation", [False, True])
def test_muscle_driven(with_excitation, with_contact, with_residual_torque, with_external_force, cx, phase_dynamics):

    # Prepare the program
    nlp = NonLinearProgram(phase_dynamics=phase_dynamics, use_sx=(cx == SX))
    nlp.ns = N_SHOOTING

    external_forces = None
    numerical_timeseries = None
    if with_external_force:
        external_forces = ExternalForceSetTimeSeries(nb_frames=nlp.ns)
        external_forces.add(
            "force0",
            "r_ulna_radius_hand_rotation1",
            EXTERNAL_FORCE_ARRAY[:6, :],
            point_of_application=EXTERNAL_FORCE_ARRAY[6:, :],
        )
        numerical_timeseries = {"external_forces": external_forces.to_numerical_time_series()}

    muscle_class = MusclesWithExcitationsBiorbdModel if with_excitation else MusclesBiorbdModel

    nlp.model = muscle_class(
        TestUtils.bioptim_folder() + "/examples/muscle_driven_ocp/models/arm26_with_contact.bioMod",
        contact_types=[ContactType.RIGID_EXPLICIT] if with_contact else (),
        external_force_set=external_forces,
        with_residual_torque=with_residual_torque,
    )
    nlp.dynamics_type = DynamicsOptions(
        expand_dynamics=True,
        phase_dynamics=phase_dynamics,
        numerical_data_timeseries=numerical_timeseries,
    )

    nlp.cx = cx
    nlp.time_cx = cx.sym("time", 1, 1)
    nlp.dt = cx.sym("dt", 1, 1)
    nlp.initialize(cx)

    nlp.x_bounds = np.zeros((nlp.model.nb_q * 2 + nlp.model.nb_muscles, 1))
    nlp.u_bounds = np.zeros((nlp.model.nb_muscles, 1))
    nlp.x_scaling = VariableScalingList()
    nlp.u_scaling = VariableScalingList()
    nlp.a_scaling = VariableScalingList()
    nlp.phase_idx = 0

    ocp = OptimalControlProgram(nlp, use_sx=(cx == SX))
    nlp.control_type = ControlType.CONSTANT

    NonLinearProgram.add(
        ocp,
        "dynamics_type",
        nlp.dynamics_type,
        False,
    )
    phase_index = [i for i in range(ocp.n_phases)]
    NonLinearProgram.add(ocp, "phase_idx", phase_index, False)

    np.random.seed(42)
    if with_external_force:
        np.random.rand(nlp.ns, 6)  # just to make sure the next random is the same as before

    # Prepare the dynamics
    nlp.numerical_timeseries = TestUtils.initialize_numerical_timeseries(nlp, dynamics=nlp.dynamics_type)
    ConfigureProblem.initialize(ocp, nlp)

    # Test the results
    states = np.random.rand(nlp.states.shape, nlp.ns)
    controls = np.random.rand(nlp.controls.shape, nlp.ns)
    params = np.random.rand(nlp.parameters.shape, nlp.ns)
    algebraic_states = np.random.rand(nlp.algebraic_states.shape, nlp.ns)
    numerical_timeseries = EXTERNAL_FORCE_ARRAY[:, 0] if with_external_force else []
    time = np.random.rand(2)
    x_out = np.array(
        nlp.dynamics_func(
            time, states[:, 0], controls[:, 0], params[:, 0], algebraic_states[:, 0], numerical_timeseries
        )
    )

    if with_contact:  # Warning this test is a bit bogus, there since the model does not have contacts
        if with_residual_torque:
            if with_excitation:
                if with_external_force:
                    npt.assert_almost_equal(
                        x_out[:, 0],
                        [
                            0.6625223,
                            0.9695846,
                            0.9218742,
                            0.2123157,
                            -29.9955403,
                            -37.8135747,
                            -3.773906,
                            -8.3095101,
                            5.9827416,
                            4.9220243,
                            -19.5615453,
                            9.336912,
                        ],
                    )
                else:
                    npt.assert_almost_equal(
                        x_out[:, 0],
                        [
                            1.83404510e-01,
                            6.11852895e-01,
                            7.85175961e-01,
                            -3.94658983e00,
                            1.23227027e02,
                            -4.38936797e02,
                            8.60630831e00,
                            3.19433638e00,
                            2.97405608e01,
                            -2.02754226e01,
                            -2.32467778e01,
                            -4.19135012e01,
                        ],
                        decimal=6,
                    )
            else:
                if with_external_force:
                    npt.assert_almost_equal(
                        x_out[:, 0],
                        [0.662522, 0.969585, 0.921874, 1.151072, -56.094393, 49.109365],
                        decimal=6,
                    )
                else:
                    npt.assert_almost_equal(
                        x_out[:, 0],
                        [0.18340451, 0.61185289, 0.78517596, -0.8671376, 22.51194682, -153.29477496],
                        decimal=6,
                    )

        else:
            if with_excitation:
                if with_external_force:
                    npt.assert_almost_equal(
                        x_out[:, 0],
                        [
                            0.6625223,
                            0.9695846,
                            0.9218742,
                            0.2684853,
                            -33.7252751,
                            -30.3079326,
                            -7.2855306,
                            -1.6064349,
                            -30.7136058,
                            -19.1107728,
                            -25.7242266,
                            55.3038169,
                        ],
                    )
                else:
                    npt.assert_almost_equal(
                        x_out[:, 0],
                        [
                            1.83404510e-01,
                            6.11852895e-01,
                            7.85175961e-01,
                            -4.37708456e00,
                            1.33221135e02,
                            -4.71307550e02,
                            -7.72228930e00,
                            -1.13759732e01,
                            9.51906209e01,
                            4.45077128e00,
                            -5.20261014e00,
                            -2.80864106e01,
                        ],
                        decimal=6,
                    )
            else:
                if with_external_force:
                    npt.assert_almost_equal(
                        x_out[:, 0],
                        [0.6625223, 0.9695846, 0.9218742, 0.2684853, -33.7252751, -30.3079326],
                    )
                else:
                    npt.assert_almost_equal(
                        x_out[:, 0],
                        [
                            1.83404510e-01,
                            6.11852895e-01,
                            7.85175961e-01,
                            -4.37708456e00,
                            1.33221135e02,
                            -4.71307550e02,
                        ],
                        decimal=6,
                    )


@pytest.mark.parametrize("phase_dynamics", [PhaseDynamics.SHARED_DURING_THE_PHASE, PhaseDynamics.ONE_PER_NODE])
@pytest.mark.parametrize("cx", [MX, SX])
def test_joints_acceleration_driven(cx, phase_dynamics):
    # Prepare the program
    nlp = NonLinearProgram(phase_dynamics=phase_dynamics, use_sx=(cx == SX))
    nlp.model = JointAccelerationBiorbdModel(
        TestUtils.bioptim_folder() + "/examples/getting_started/models/double_pendulum.bioMod"
    )
    nlp.dynamics_type = DynamicsOptions(
        expand_dynamics=True,
        phase_dynamics=phase_dynamics,
    )

    nlp.ns = N_SHOOTING
    nlp.cx = cx
    nlp.time_cx = cx.sym("time", 1, 1)
    nlp.dt = cx.sym("dt", 1, 1)
    nlp.initialize(nlp.cx)

    nlp.x_bounds = np.zeros((nlp.model.nb_q * 3, 1))
    nlp.u_bounds = np.zeros((nlp.model.nb_q, 1))
    nlp.x_scaling = VariableScalingList()
    nlp.u_scaling = VariableScalingList()
    nlp.a_scaling = VariableScalingList()

    ocp = OptimalControlProgram(nlp, use_sx=(cx == SX))
    nlp.control_type = ControlType.CONSTANT

    NonLinearProgram.add(
        ocp,
        "dynamics_type",
        nlp.dynamics_type,
        False,
    )
    np.random.seed(42)
    phase_index = [i for i in range(ocp.n_phases)]
    NonLinearProgram.add(ocp, "phase_idx", phase_index, False)

    # Prepare the dynamics
    nlp.numerical_timeseries = TestUtils.initialize_numerical_timeseries(nlp, dynamics=nlp.dynamics_type)
    ConfigureProblem.initialize(ocp, nlp)

    # Test the results
    states = np.random.rand(nlp.states.shape, nlp.ns)
    controls = np.random.rand(nlp.controls.shape, nlp.ns)
    params = np.random.rand(nlp.parameters.shape, nlp.ns)
    algebraic_states = np.random.rand(nlp.algebraic_states.shape, nlp.ns)
    numerical_timeseries = []
    time = np.random.rand(2)
    x_out = np.array(nlp.dynamics_func(time, states, controls, params, algebraic_states, numerical_timeseries))

    # obtained using Ipuch reference implementation. [https://github.com/Ipuch/OnDynamicsForSomersaults]
    npt.assert_almost_equal(x_out[:, 0], [0.02058449, 0.18340451, -2.95556261, 0.61185289])


@pytest.mark.parametrize("phase_dynamics", [PhaseDynamics.SHARED_DURING_THE_PHASE, PhaseDynamics.ONE_PER_NODE])
@pytest.mark.parametrize("contact_types", [(), [ContactType.RIGID_EXPLICIT]])
def test_custom_dynamics(contact_types, phase_dynamics):

    class CustomModel(BiorbdModel, StateDynamics):
        def __init__(self, model_path, contact_types):
            BiorbdModel.__init__(
                self,
                model_path,
                contact_types=contact_types,
            )
            StateDynamics.__init__(self)

            self.state_configuration = [States.Q, States.QDOT]
            self.control_configuration = [Controls.TAU]
            self.contact_types = contact_types

        def dynamics(
            self, time, states, controls, parameters, algebraic_states, numerical_timeseries, nlp
        ) -> DynamicsEvaluation:
            q = DynamicsFunctions.get(nlp.states["q"], states)
            qdot = DynamicsFunctions.get(nlp.states["qdot"], states)
            tau = DynamicsFunctions.get(nlp.controls["tau"], controls)

            dq = DynamicsFunctions.compute_qdot(nlp, q, qdot)
            ddq = DynamicsFunctions.forward_dynamics(nlp, q, qdot, tau, contact_types)

            return DynamicsEvaluation(dxdt=vertcat(dq, ddq), defects=None)

        def get_rigid_contact_forces(
            self,
            time,
            states,
            controls,
            parameters,
            algebraic_states,
            numerical_timeseries,
            nlp,
        ):
            q = DynamicsFunctions.get(nlp.states["q"], states)
            qdot = DynamicsFunctions.get(nlp.states["qdot"], states)
            tau = DynamicsFunctions.get(nlp.controls["tau"], controls)
            external_forces = nlp.get_external_forces(
                "external_forces", states, controls, algebraic_states, numerical_timeseries
            )

            return nlp.model.rigid_contact_forces()(q, qdot, tau, external_forces, nlp.parameters.cx)

    # Prepare the program
    nlp = NonLinearProgram(phase_dynamics=phase_dynamics, use_sx=False)
    nlp.model = CustomModel(
        TestUtils.bioptim_folder() + "/examples/getting_started/models/2segments_4dof_2contacts.bioMod",
        contact_types=contact_types,
    )
    nlp.dynamics_type = DynamicsOptions(
        expand_dynamics=True,
        phase_dynamics=phase_dynamics,
    )

    nlp.ns = N_SHOOTING
    nlp.cx = MX
    nlp.time_cx = nlp.cx.sym("time", 1, 1)
    nlp.dt = nlp.cx.sym("dt", 1, 1)
    nlp.initialize(nlp.cx)
    nlp.x_bounds = np.zeros((nlp.model.nb_q * 3, 1))
    nlp.u_bounds = np.zeros((nlp.model.nb_q, 1))
    nlp.x_scaling = VariableScalingList()
    nlp.u_scaling = VariableScalingList()
    nlp.a_scaling = VariableScalingList()

    ocp = OptimalControlProgram(nlp, use_sx=False)
    nlp.control_type = ControlType.CONSTANT

    NonLinearProgram.add(
        ocp,
        "dynamics_type",
        nlp.dynamics_type,
        False,
    )
    phase_index = [i for i in range(ocp.n_phases)]
    NonLinearProgram.add(ocp, "phase_idx", phase_index, False)
    nlp.numerical_timeseries = TestUtils.initialize_numerical_timeseries(nlp, dynamics=nlp.dynamics_type)

    np.random.seed(42)

    # Prepare the dynamics
    nlp.numerical_timeseries = TestUtils.initialize_numerical_timeseries(nlp, dynamics=nlp.dynamics_type)
    ConfigureProblem.initialize(ocp, nlp)

    # Test the results
    states = np.random.rand(nlp.states.shape, nlp.ns)
    controls = np.random.rand(nlp.controls.shape, nlp.ns)
    params = np.random.rand(nlp.parameters.shape, nlp.ns)
    algebraic_states = np.random.rand(nlp.algebraic_states.shape, nlp.ns)
    numerical_timeseries = []
    time = np.random.rand(2)
    x_out = np.array(nlp.dynamics_func(time, states, controls, params, algebraic_states, numerical_timeseries))

    if ContactType.RIGID_EXPLICIT in contact_types:
        contact_out = np.array(
            nlp.rigid_contact_forces_func(time, states, controls, params, algebraic_states, numerical_timeseries)
        )
        npt.assert_almost_equal(
            x_out[:, 0], [0.6118529, 0.785176, 0.6075449, 0.8083973, -0.3214905, -0.1912131, 0.6507164, -0.2359716]
        )
        npt.assert_almost_equal(contact_out[:, 0], [-2.444071, 128.8816865, 2.7245124])

    else:
        npt.assert_almost_equal(
            x_out[:, 0],
            [0.61185289, 0.78517596, 0.60754485, 0.80839735, -0.30241366, -10.38503791, 1.60445173, 35.80238642],
        )


def test_with_contact_error():
    from bioptim.examples.getting_started import pendulum as ocp_module

    bioptim_folder = TestUtils.module_folder(ocp_module)

    with pytest.raises(ValueError, match="No rigid contact defined in the model, consider changing the ContactType."):
        TorqueBiorbdModel(
            bioptim_folder + "/models/pendulum.bioMod",
            contact_types=[ContactType.RIGID_EXPLICIT],
        )<|MERGE_RESOLUTION|>--- conflicted
+++ resolved
@@ -25,12 +25,8 @@
     JointAccelerationBiorbdModel,
     States,
     Controls,
-<<<<<<< HEAD
-    AbstractStateSpaceDynamics,
+    StateDynamics,
     MusclesWithExcitationsBiorbdModel,
-=======
-    StateDynamics,
->>>>>>> 651b294a
 )
 
 from ..utils import TestUtils
