--- conflicted
+++ resolved
@@ -226,14 +226,6 @@
     )
     sol = ocp.solve()
 
-<<<<<<< HEAD
-=======
-    # Check objective function value
-    f = np.array(sol["f"])
-    np.testing.assert_equal(f.shape, (1, 1))
-    np.testing.assert_almost_equal(f[0, 0], 3.508627092295584e-07)
-
->>>>>>> 8458df91
     # Check constraints
     g = np.array(sol["g"])
     np.testing.assert_equal(g.shape, (90, 1))
@@ -249,7 +241,6 @@
         controls["muscles"],
     )
 
-<<<<<<< HEAD
     if ode_solver == OdeSolver.IRK:
         # Check objective function value
         f = np.array(sol["f"])
@@ -306,30 +297,6 @@
         np.testing.assert_almost_equal(
             mus_controls[:, -1], np.array([0.5467358, 0.1848544, 0.9695426, 0.7751313, 0.939481, 0.8948065])
         )
-=======
-    # initial and final position
-    np.testing.assert_almost_equal(q[:, 0], np.array([-0.0002031, 0.00078964]))
-    np.testing.assert_almost_equal(q[:, -1], np.array([0.08522694, -0.49749536]))
-    # initial and final velocities
-    np.testing.assert_almost_equal(qdot[:, 0], np.array([0.00926103, -0.07289721]))
-    np.testing.assert_almost_equal(qdot[:, -1], np.array([0.13449917, -1.56033745]))
-    # initial and final muscle state
-    np.testing.assert_almost_equal(
-        mus_states[:, 0], np.array([0.37454012, 0.95071431, 0.73199394, 0.59865848, 0.15601864, 0.15599452])
-    )
-    np.testing.assert_almost_equal(
-        mus_states[:, -1], np.array([0.54337182, 0.31124728, 0.94682117, 0.77137855, 0.91864243, 0.88108674])
-    )
-    # initial and final controls
-    np.testing.assert_almost_equal(tau[:, 0], np.array([-4.21034161e-07, -1.00044103e-06]))
-    np.testing.assert_almost_equal(tau[:, -1], np.array([-7.49737010e-07, 8.27732267e-07]))
-    np.testing.assert_almost_equal(
-        mus_controls[:, 0], np.array([0.37458704, 0.95067302, 0.73198322, 0.5986696, 0.15604883, 0.15600538])
-    )
-    np.testing.assert_almost_equal(
-        mus_controls[:, -1], np.array([0.54673089, 0.1848553, 0.96954337, 0.77512999, 0.93947978, 0.89480973])
-    )
->>>>>>> 8458df91
 
     # save and load
     TestUtils.save_and_load(sol, ocp, False)
@@ -375,14 +342,6 @@
     )
     sol = ocp.solve()
 
-<<<<<<< HEAD
-=======
-    # Check objective function value
-    f = np.array(sol["f"])
-    np.testing.assert_equal(f.shape, (1, 1))
-    np.testing.assert_almost_equal(f[0, 0], 3.5087093735149467e-07)
-
->>>>>>> 8458df91
     # Check constraints
     g = np.array(sol["g"])
     np.testing.assert_equal(g.shape, (90, 1))
@@ -392,7 +351,6 @@
     states, controls = Data.get_data(ocp, sol["x"])
     q, qdot, mus_states, mus_controls = (states["q"], states["q_dot"], states["muscles"], controls["muscles"])
 
-<<<<<<< HEAD
     if ode_solver == OdeSolver.IRK:
         # Check objective function value
         f = np.array(sol["f"])
@@ -445,28 +403,6 @@
         np.testing.assert_almost_equal(
             mus_controls[:, -1], np.array([0.5467358, 0.1848544, 0.9695426, 0.7751313, 0.939481, 0.8948065])
         )
-=======
-    # initial and final position
-    np.testing.assert_almost_equal(q[:, 0], np.array([-0.00020308, 0.00078961]))
-    np.testing.assert_almost_equal(q[:, -1], np.array([0.08522697, -0.49749541]))
-    # initial and final velocities
-    np.testing.assert_almost_equal(qdot[:, 0], np.array([0.00926096, -0.07289709]))
-    np.testing.assert_almost_equal(qdot[:, -1], np.array([0.13449945, -1.56033796]))
-    # initial and final muscle state
-    np.testing.assert_almost_equal(
-        mus_states[:, 0], np.array([0.37454012, 0.95071431, 0.73199394, 0.59865848, 0.15601864, 0.15599452])
-    )
-    np.testing.assert_almost_equal(
-        mus_states[:, -1], np.array([0.54337182, 0.31124727, 0.94682117, 0.77137855, 0.91864243, 0.88108674])
-    )
-    # initial and final controls
-    np.testing.assert_almost_equal(
-        mus_controls[:, 0], np.array([0.37458705, 0.95067302, 0.73198322, 0.59866959, 0.15604883, 0.15600538])
-    )
-    np.testing.assert_almost_equal(
-        mus_controls[:, -1], np.array([0.5467309, 0.1848553, 0.96954337, 0.77512999, 0.93947978, 0.89480973])
-    )
->>>>>>> 8458df91
 
     # save and load
     TestUtils.save_and_load(sol, ocp, False)
@@ -516,7 +452,6 @@
     states, controls = Data.get_data(ocp, sol["x"])
     q, qdot, tau, mus_controls = (states["q"], states["q_dot"], controls["tau"], controls["muscles"])
 
-<<<<<<< HEAD
     if ode_solver == OdeSolver.IRK:
         # initial and final position
         np.testing.assert_almost_equal(q[:, 0], np.array([0.0, 0.0, -0.75, 0.75]))
@@ -542,19 +477,6 @@
                                        decimal=2)
         np.testing.assert_almost_equal(mus_controls[:, 0], np.array([0.4972386]))
         np.testing.assert_almost_equal(mus_controls[:, -1], np.array([0.4702531]))
-=======
-    # initial and final position
-    np.testing.assert_almost_equal(q[:, 0], np.array([0.0, 0.0, -0.75, 0.75]))
-    np.testing.assert_almost_equal(q[:, -1], np.array([0.01785865, -0.01749107, -0.8, 0.8]), decimal=5)
-    # initial and final velocities
-    np.testing.assert_almost_equal(qdot[:, 0], np.array([0.0, 0.0, 0.0, 0.0]))
-    np.testing.assert_almost_equal(qdot[:, -1], np.array([0.5199767, -0.535388, -1.49267023, 1.4926703]), decimal=5)
-    # initial and final controls
-    np.testing.assert_almost_equal(tau[:, 0], np.array([5.3773376, 127.6205162, -21.9933179, 1.3644034]), decimal=5)
-    np.testing.assert_almost_equal(tau[:, -1], np.array([57.203734, 72.3153286, -7.4076227, 1.2641681]), decimal=5)
-    np.testing.assert_almost_equal(mus_controls[:, 0], np.array([0.18722964]), decimal=5)
-    np.testing.assert_almost_equal(mus_controls[:, -1], np.array([0.29591125]), decimal=5)
->>>>>>> 8458df91
 
     # save and load
     TestUtils.save_and_load(sol, ocp, False)
