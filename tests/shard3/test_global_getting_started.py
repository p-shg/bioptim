"""
Test for file IO
"""
import os
import pickle
import re
import shutil
import platform

import pytest
import numpy as np
from casadi import sum1, sum2
from bioptim import (
    InterpolationType,
    OdeSolver,
    MultinodeConstraintList,
    MultinodeConstraintFcn,
    Node,
    ControlType,
    PhaseDynamics,
<<<<<<< HEAD
    __version__,
=======
    SolutionMerge,
>>>>>>> d853a5e4
)

from tests.utils import TestUtils


@pytest.mark.parametrize("phase_dynamics", [PhaseDynamics.SHARED_DURING_THE_PHASE, PhaseDynamics.ONE_PER_NODE])
@pytest.mark.parametrize("n_threads", [1, 2])
@pytest.mark.parametrize("use_sx", [False, True])
@pytest.mark.parametrize(
    "ode_solver",
    [
        OdeSolver.RK1,
        OdeSolver.RK2,
        OdeSolver.CVODES,
        OdeSolver.RK4,
        OdeSolver.RK8,
        OdeSolver.IRK,
        OdeSolver.COLLOCATION,
        OdeSolver.TRAPEZOIDAL,
    ],
)
def test_pendulum(ode_solver, use_sx, n_threads, phase_dynamics):
    from bioptim.examples.getting_started import pendulum as ocp_module

    if platform.system() == "Windows":
        # These tests fail on CI for Windows
        return

    # For reducing time phase_dynamics=PhaseDynamics.ONE_PER_NODE is skipped for redundant tests
    if n_threads > 1 and phase_dynamics == PhaseDynamics.ONE_PER_NODE:
        return
    if phase_dynamics == PhaseDynamics.ONE_PER_NODE and ode_solver not in (OdeSolver.RK4, OdeSolver.COLLOCATION):
        return
    if ode_solver == OdeSolver.RK8 and not use_sx:
        return

    bioptim_folder = os.path.dirname(ocp_module.__file__)

    ode_solver_obj = ode_solver()

    if isinstance(ode_solver_obj, OdeSolver.CVODES):
        with pytest.raises(
            NotImplementedError,
            match=f"CVODES is not yet implemented",
        ):
            ocp_module.prepare_ocp(
                biorbd_model_path=bioptim_folder + "/models/pendulum.bioMod",
                final_time=2,
                n_shooting=10,
                n_threads=n_threads,
                use_sx=use_sx,
                ode_solver=ode_solver_obj,
                phase_dynamics=phase_dynamics,
                expand_dynamics=False,
            )
        return

    if isinstance(ode_solver_obj, (OdeSolver.IRK, OdeSolver.CVODES)) and use_sx:
        with pytest.raises(
            RuntimeError,
            match=f"use_sx=True and OdeSolver.{ode_solver_obj.integrator.__name__} are not yet compatible",
        ):
            ocp_module.prepare_ocp(
                biorbd_model_path=bioptim_folder + "/models/pendulum.bioMod",
                final_time=2,
                n_shooting=10,
                n_threads=n_threads,
                use_sx=use_sx,
                ode_solver=ode_solver_obj,
                phase_dynamics=phase_dynamics,
                expand_dynamics=False,
            )
        return
    elif isinstance(ode_solver_obj, OdeSolver.CVODES):
        with pytest.raises(
            RuntimeError,
            match=f"CVODES cannot be used with dynamics that depends on time",
        ):
            ocp_module.prepare_ocp(
                biorbd_model_path=bioptim_folder + "/models/pendulum.bioMod",
                final_time=2,
                n_shooting=10,
                n_threads=n_threads,
                use_sx=use_sx,
                ode_solver=ode_solver_obj,
                phase_dynamics=phase_dynamics,
                expand_dynamics=False,
            )
        return

    if isinstance(ode_solver_obj, (OdeSolver.TRAPEZOIDAL)):
        control_type = ControlType.CONSTANT_WITH_LAST_NODE
    else:
        control_type = ControlType.CONSTANT

    ocp = ocp_module.prepare_ocp(
        biorbd_model_path=bioptim_folder + "/models/pendulum.bioMod",
        final_time=1,
        n_shooting=30,
        n_threads=n_threads,
        use_sx=use_sx,
        ode_solver=ode_solver_obj,
        phase_dynamics=phase_dynamics,
        expand_dynamics=ode_solver not in (OdeSolver.IRK, OdeSolver.CVODES),
        control_type=control_type,
    )
    ocp.print(to_console=True, to_graph=False)

    # the test is too long with CVODES
    if isinstance(ode_solver_obj, OdeSolver.CVODES):
        return

    sol = ocp.solve()

    # Test the bioptim version feature (this is the only test)
    version_dic = sol.bioptim_version_used
    print(version_dic["commit_id"])
    print(version_dic["date"])
    print(version_dic["branch"])
    np.testing.assert_equal(version_dic["tag"].split("-")[0], f"Release_{__version__}")
    print(version_dic["bioptim_version"])
    print(sol.bioptim_version_used)

    # Check objective function value
    f = np.array(sol.cost)
    np.testing.assert_equal(f.shape, (1, 1))

    if n_threads > 1:
        with pytest.raises(
            NotImplementedError, match="Computing detailed cost with n_thread > 1 is not implemented yet"
        ):
            detailed_cost = sol.detailed_cost[0]
        detailed_cost = None
    else:
        detailed_cost = sol.detailed_cost[0]

    if isinstance(ode_solver_obj, OdeSolver.RK8):
        np.testing.assert_almost_equal(f[0, 0], 41.57063948309302)
        # detailed cost values
        if detailed_cost is not None:
            np.testing.assert_almost_equal(detailed_cost["cost_value_weighted"], 41.57063948309302)
        np.testing.assert_almost_equal(sol.decision_states()["q"][15][:, 0], [-0.5010317, 0.6824593])

    elif isinstance(ode_solver_obj, OdeSolver.IRK):
        np.testing.assert_almost_equal(f[0, 0], 65.8236055171619)
        # detailed cost values
        if detailed_cost is not None:
            np.testing.assert_almost_equal(detailed_cost["cost_value_weighted"], 65.8236055171619)
        np.testing.assert_almost_equal(sol.decision_states()["q"][15][:, 0], [0.5536468, -0.4129719])

    elif isinstance(ode_solver_obj, OdeSolver.COLLOCATION):
        np.testing.assert_almost_equal(f[0, 0], 46.667345680854794)
        # detailed cost values
        if detailed_cost is not None:
            np.testing.assert_almost_equal(detailed_cost["cost_value_weighted"], 46.667345680854794)
        np.testing.assert_almost_equal(sol.decision_states()["q"][15][:, 0], [-0.1780507, 0.3254202])

    elif isinstance(ode_solver_obj, OdeSolver.RK1):
        np.testing.assert_almost_equal(f[0, 0], 47.360621044913245)
        # detailed cost values
        if detailed_cost is not None:
            np.testing.assert_almost_equal(detailed_cost["cost_value_weighted"], 47.360621044913245)
        np.testing.assert_almost_equal(sol.decision_states()["q"][15][:, 0], [0.1463538, 0.0215651])

    elif isinstance(ode_solver_obj, OdeSolver.RK2):
        np.testing.assert_almost_equal(f[0, 0], 76.24887695462857)
        # detailed cost values
        if detailed_cost is not None:
            np.testing.assert_almost_equal(detailed_cost["cost_value_weighted"], 76.24887695462857)
        np.testing.assert_almost_equal(sol.decision_states()["q"][15][:, 0], [0.652476, -0.496652])

    elif isinstance(ode_solver_obj, OdeSolver.TRAPEZOIDAL):
        np.testing.assert_almost_equal(f[0, 0], 31.423389566303985)
        # detailed cost values
        if detailed_cost is not None:
            np.testing.assert_almost_equal(detailed_cost["cost_value_weighted"], 31.423389566303985)
        np.testing.assert_almost_equal(sol.decision_states()["q"][15][:, 0], [0.69364974, -0.48330043])

    else:
        np.testing.assert_almost_equal(f[0, 0], 41.58259426)
        # detailed cost values
        if detailed_cost is not None:
            np.testing.assert_almost_equal(detailed_cost["cost_value_weighted"], 41.58259426)
        np.testing.assert_almost_equal(sol.decision_states()["q"][15][:, 0], [-0.4961208, 0.6764171])

    # Check constraints
    g = np.array(sol.constraints)
    if ode_solver_obj.is_direct_collocation:
        np.testing.assert_equal(g.shape, (600, 1))
        np.testing.assert_almost_equal(g, np.zeros((600, 1)))
    else:
        np.testing.assert_equal(g.shape, (120, 1))
        np.testing.assert_almost_equal(g, np.zeros((120, 1)))

    # Check some of the results
    states = sol.decision_states(to_merge=SolutionMerge.NODES)
    controls = sol.decision_controls(to_merge=SolutionMerge.NODES)
    q, qdot, tau = states["q"], states["qdot"], controls["tau"]

    # initial and final position
    np.testing.assert_almost_equal(q[:, 0], np.array((0, 0)))
    np.testing.assert_almost_equal(q[:, -1], np.array((0, 3.14)))

    # initial and final velocities
    np.testing.assert_almost_equal(qdot[:, 0], np.array((0, 0)))
    np.testing.assert_almost_equal(qdot[:, -1], np.array((0, 0)))

    # initial and final controls
    if isinstance(ode_solver_obj, OdeSolver.RK8):
        np.testing.assert_almost_equal(tau[:, 0], np.array((6.03763589, 0)))
        np.testing.assert_almost_equal(tau[:, -1], np.array((-13.59527556, 0)))
    elif isinstance(ode_solver_obj, OdeSolver.IRK):
        np.testing.assert_almost_equal(tau[:, 0], np.array((5.40765381, 0)))
        np.testing.assert_almost_equal(tau[:, -1], np.array((-25.26494109, 0)))
    elif isinstance(ode_solver_obj, OdeSolver.COLLOCATION):
        np.testing.assert_almost_equal(tau[:, 0], np.array((5.78386563, 0)))
        np.testing.assert_almost_equal(tau[:, -1], np.array((-18.22245512, 0)))
    elif isinstance(ode_solver_obj, OdeSolver.RK1):
        np.testing.assert_almost_equal(tau[:, 0], np.array((5.498956, 0)))
        np.testing.assert_almost_equal(tau[:, -1], np.array((-17.6888209, 0)))
    elif isinstance(ode_solver_obj, OdeSolver.RK2):
        np.testing.assert_almost_equal(tau[:, 0], np.array((5.6934385, 0)))
        np.testing.assert_almost_equal(tau[:, -1], np.array((-27.6610711, 0)))
    elif isinstance(ode_solver_obj, OdeSolver.TRAPEZOIDAL):
        np.testing.assert_almost_equal(tau[:, 0], np.array((6.79720006, 0.0)))
        np.testing.assert_almost_equal(tau[:, -2], np.array((-15.23562005, 0.0)))
    else:
        np.testing.assert_almost_equal(tau[:, 0], np.array((6.01549798, 0.0)))
        np.testing.assert_almost_equal(tau[:, -1], np.array((-13.68877181, 0.0)))

    # simulate
    TestUtils.simulate(sol)
    return


@pytest.mark.parametrize("phase_dynamics", [PhaseDynamics.SHARED_DURING_THE_PHASE, PhaseDynamics.ONE_PER_NODE])
@pytest.mark.parametrize("ode_solver", [OdeSolver.RK4, OdeSolver.RK8, OdeSolver.IRK])
def test_custom_constraint_track_markers(ode_solver, phase_dynamics):
    from bioptim.examples.getting_started import custom_constraint as ocp_module

    bioptim_folder = os.path.dirname(ocp_module.__file__)

    ode_solver_orig = ode_solver
    ode_solver = ode_solver()

    ocp = ocp_module.prepare_ocp(
        biorbd_model_path=bioptim_folder + "/models/cube.bioMod",
        ode_solver=ode_solver,
        phase_dynamics=phase_dynamics,
        expand_dynamics=ode_solver_orig != OdeSolver.IRK,
    )
    sol = ocp.solve()

    # Check constraints
    g = np.array(sol.constraints)
    np.testing.assert_equal(g.shape, (186, 1))
    np.testing.assert_almost_equal(g, np.zeros((186, 1)))

    # Check some of the results
    states = sol.decision_states(to_merge=SolutionMerge.NODES)
    controls = sol.decision_controls(to_merge=SolutionMerge.NODES)
    q, qdot, tau = states["q"], states["qdot"], controls["tau"]

    # initial and final position
    np.testing.assert_almost_equal(q[:, 0], np.array((1, 0, 0)))
    np.testing.assert_almost_equal(q[:, -1], np.array((2, 0, 1.57)))
    # initial and final velocities
    np.testing.assert_almost_equal(qdot[:, 0], np.array((0, 0, 0)))
    np.testing.assert_almost_equal(qdot[:, -1], np.array((0, 0, 0)))

    if isinstance(ode_solver, OdeSolver.IRK):
        # Check objective function value
        f = np.array(sol.cost)
        np.testing.assert_equal(f.shape, (1, 1))
        np.testing.assert_almost_equal(f[0, 0], 19767.53312569523)

        # initial and final controls
        np.testing.assert_almost_equal(tau[:, 0], np.array((1.4516129, 9.81, 2.27903226)))
        np.testing.assert_almost_equal(tau[:, -1], np.array((-1.45161291, 9.81, -2.27903226)))

        # detailed cost values
        np.testing.assert_almost_equal(sol.detailed_cost[0]["cost_value_weighted"], 19767.533125695227)
    else:
        # Check objective function value
        f = np.array(sol.cost)
        np.testing.assert_equal(f.shape, (1, 1))
        np.testing.assert_almost_equal(f[0, 0], 19767.533125695223)

        np.testing.assert_almost_equal(tau[:, 0], np.array((1.4516128810214546, 9.81, 2.2790322540381487)))
        np.testing.assert_almost_equal(tau[:, -1], np.array((-1.4516128810214546, 9.81, -2.2790322540381487)))

        # detailed cost values
        np.testing.assert_almost_equal(sol.detailed_cost[0]["cost_value_weighted"], 19767.533125695227)


@pytest.mark.parametrize("phase_dynamics", [PhaseDynamics.SHARED_DURING_THE_PHASE, PhaseDynamics.ONE_PER_NODE])
@pytest.mark.parametrize("random_init", [True, False])
@pytest.mark.parametrize("interpolation", [*InterpolationType])
@pytest.mark.parametrize("ode_solver", [OdeSolver.COLLOCATION])
def test_initial_guesses(ode_solver, interpolation, random_init, phase_dynamics):
    from bioptim.examples.getting_started import custom_initial_guess as ocp_module

    bioptim_folder = os.path.dirname(ocp_module.__file__)

    ode_solver = ode_solver()

    np.random.seed(42)

    if interpolation == InterpolationType.ALL_POINTS and ode_solver.is_direct_shooting:
        with pytest.raises(ValueError, match="InterpolationType.ALL_POINTS must only be used with direct collocation"):
            _ = ocp_module.prepare_ocp(
                biorbd_model_path=bioptim_folder + "/models/cube.bioMod",
                final_time=1,
                n_shooting=5,
                random_init=random_init,
                initial_guess=interpolation,
                ode_solver=ode_solver,
                phase_dynamics=phase_dynamics,
                expand_dynamics=True,
            )
        return

    ocp = ocp_module.prepare_ocp(
        biorbd_model_path=bioptim_folder + "/models/cube.bioMod",
        final_time=1,
        n_shooting=5,
        random_init=random_init,
        initial_guess=interpolation,
        ode_solver=ode_solver,
        phase_dynamics=phase_dynamics,
        expand_dynamics=True,
    )

    sol = ocp.solve()

    # Check objective function value
    f = np.array(sol.cost)
    np.testing.assert_equal(f.shape, (1, 1))
    np.testing.assert_almost_equal(f[0, 0], 13954.735)

    # Check constraints
    g = np.array(sol.constraints)
    if ode_solver.is_direct_collocation:
        np.testing.assert_equal(g.shape, (156, 1))
        np.testing.assert_almost_equal(g, np.zeros((156, 1)))
    else:
        np.testing.assert_equal(g.shape, (36, 1))
        np.testing.assert_almost_equal(g, np.zeros((36, 1)))

    # Check some of the results
    states = sol.decision_states(to_merge=SolutionMerge.NODES)
    controls = sol.decision_controls(to_merge=SolutionMerge.NODES)
    q, qdot, tau = states["q"], states["qdot"], controls["tau"]

    # initial and final position
    np.testing.assert_almost_equal(q[:, 0], np.array([1, 0, 0]))
    np.testing.assert_almost_equal(q[:, -1], np.array([2, 0, 1.57]))
    # initial and final velocities
    np.testing.assert_almost_equal(qdot[:, 0], np.array((0, 0, 0)))
    np.testing.assert_almost_equal(qdot[:, -1], np.array((0, 0, 0)))
    # initial and final controls
    np.testing.assert_almost_equal(tau[:, 0], np.array([5.0, 9.81, 7.85]))
    np.testing.assert_almost_equal(tau[:, -1], np.array([-5.0, 9.81, -7.85]))

    # simulate
    TestUtils.simulate(sol)

    np.testing.assert_almost_equal(sol.detailed_cost[0]["cost_value_weighted"], 13954.735000000004)


@pytest.mark.parametrize("phase_dynamics", [PhaseDynamics.SHARED_DURING_THE_PHASE, PhaseDynamics.ONE_PER_NODE])
@pytest.mark.parametrize("ode_solver", [OdeSolver.RK4, OdeSolver.RK8, OdeSolver.IRK])
def test_cyclic_objective(ode_solver, phase_dynamics):
    from bioptim.examples.getting_started import example_cyclic_movement as ocp_module

    bioptim_folder = os.path.dirname(ocp_module.__file__)

    ode_solver_orig = ode_solver
    ode_solver = ode_solver()

    np.random.seed(42)
    ocp = ocp_module.prepare_ocp(
        biorbd_model_path=bioptim_folder + "/models/cube.bioMod",
        final_time=1,
        n_shooting=10,
        loop_from_constraint=False,
        ode_solver=ode_solver,
        phase_dynamics=phase_dynamics,
        expand_dynamics=ode_solver_orig != OdeSolver.IRK,
    )
    sol = ocp.solve()

    # Check objective function value
    f = np.array(sol.cost)
    np.testing.assert_equal(f.shape, (1, 1))
    np.testing.assert_almost_equal(f[0, 0], 56851.88181545)

    # Check constraints
    g = np.array(sol.constraints)
    np.testing.assert_equal(g.shape, (67, 1))
    np.testing.assert_almost_equal(g, np.zeros((67, 1)))

    # Check some of the results
    states = sol.decision_states(to_merge=SolutionMerge.NODES)
    controls = sol.decision_controls(to_merge=SolutionMerge.NODES)
    q, qdot, tau = states["q"], states["qdot"], controls["tau"]

    # initial and final position
    np.testing.assert_almost_equal(q[:, 0], np.array([1.60205103, -0.01069317, 0.62477988]))
    np.testing.assert_almost_equal(q[:, -1], np.array([1, 0, 1.57]))
    # initial and final velocities
    np.testing.assert_almost_equal(qdot[:, 0], np.array((0.12902365, 0.09340155, -0.20256713)))
    np.testing.assert_almost_equal(qdot[:, -1], np.array((0, 0, 0)))
    # initial and final controls
    np.testing.assert_almost_equal(tau[:, 0], np.array([9.89210954, 9.39362112, -15.53061197]))
    np.testing.assert_almost_equal(tau[:, -1], np.array([17.16370432, 9.78643138, -26.94701577]))

    # simulate
    TestUtils.simulate(sol)

    # detailed cost values
    np.testing.assert_almost_equal(sol.detailed_cost[0]["cost_value_weighted"], 13224.252515047212)


@pytest.mark.parametrize("phase_dynamics", [PhaseDynamics.SHARED_DURING_THE_PHASE, PhaseDynamics.ONE_PER_NODE])
@pytest.mark.parametrize("ode_solver", [OdeSolver.RK4, OdeSolver.RK8, OdeSolver.IRK])
def test_cyclic_constraint(ode_solver, phase_dynamics):
    from bioptim.examples.getting_started import example_cyclic_movement as ocp_module

    bioptim_folder = os.path.dirname(ocp_module.__file__)

    ode_solver_orig = ode_solver
    ode_solver = ode_solver()

    np.random.seed(42)
    ocp = ocp_module.prepare_ocp(
        biorbd_model_path=bioptim_folder + "/models/cube.bioMod",
        final_time=1,
        n_shooting=10,
        loop_from_constraint=True,
        ode_solver=ode_solver,
        phase_dynamics=phase_dynamics,
        expand_dynamics=ode_solver_orig != OdeSolver.IRK,
    )
    sol = ocp.solve()

    # Check objective function value
    f = np.array(sol.cost)
    np.testing.assert_equal(f.shape, (1, 1))
    np.testing.assert_almost_equal(f[0, 0], 78921.61000000016)

    # Check constraints
    g = np.array(sol.constraints)
    np.testing.assert_equal(g.shape, (73, 1))
    np.testing.assert_almost_equal(g, np.zeros((73, 1)))

    # Check some of the results
    states = sol.decision_states(to_merge=SolutionMerge.NODES)
    controls = sol.decision_controls(to_merge=SolutionMerge.NODES)
    q, qdot, tau = states["q"], states["qdot"], controls["tau"]

    # initial and final position
    np.testing.assert_almost_equal(q[:, 0], np.array([1, 0, 1.57]))
    np.testing.assert_almost_equal(q[:, -1], np.array([1, 0, 1.57]))
    # initial and final velocities
    np.testing.assert_almost_equal(qdot[:, 0], np.array((0, 0, 0)))
    np.testing.assert_almost_equal(qdot[:, -1], np.array((0, 0, 0)))
    # initial and final controls
    np.testing.assert_almost_equal(tau[:, 0], np.array([20.0, 9.81, -31.4]))
    np.testing.assert_almost_equal(tau[:, -1], np.array([20.0, 9.81, -31.4]))

    # simulate
    TestUtils.simulate(sol)

    # detailed cost values
    np.testing.assert_almost_equal(sol.detailed_cost[0]["cost_value_weighted"], 78921.61000000013)


@pytest.mark.parametrize("phase_dynamics", [PhaseDynamics.SHARED_DURING_THE_PHASE, PhaseDynamics.ONE_PER_NODE])
@pytest.mark.parametrize("ode_solver", [OdeSolver.RK4, OdeSolver.RK8, OdeSolver.IRK])
def test_phase_transitions(ode_solver, phase_dynamics):
    from bioptim.examples.getting_started import custom_phase_transitions as ocp_module

    # For reducing time phase_dynamics=PhaseDynamics.ONE_PER_NODE is skipped for redundant tests
    if phase_dynamics == PhaseDynamics.ONE_PER_NODE and ode_solver == OdeSolver.RK8:
        return

    bioptim_folder = os.path.dirname(ocp_module.__file__)

    ocp = ocp_module.prepare_ocp(
        biorbd_model_path=bioptim_folder + "/models/cube.bioMod",
        ode_solver=ode_solver(),
        phase_dynamics=phase_dynamics,
        expand_dynamics=ode_solver != OdeSolver.IRK,
    )
    sol = ocp.solve()

    # Check objective function value
    f = np.array(sol.cost)
    np.testing.assert_equal(f.shape, (1, 1))
    np.testing.assert_almost_equal(f[0, 0], 109443.6239236211)

    # Check constraints
    g = np.array(sol.constraints)
    np.testing.assert_equal(g.shape, (516, 1))
    np.testing.assert_almost_equal(g, np.zeros((516, 1)))

    # Check some of the results
    states = sol.decision_states(to_merge=SolutionMerge.NODES)
    controls = sol.decision_controls(to_merge=SolutionMerge.NODES)

    # initial and final position
    np.testing.assert_almost_equal(states[0]["q"][:, 0], np.array((1, 0, 0)))
    np.testing.assert_almost_equal(states[-1]["q"][:, -1], np.array((1, 0, 0)))
    # initial and final velocities
    np.testing.assert_almost_equal(states[0]["qdot"][:, 0], np.array((0, 0, 0)))
    np.testing.assert_almost_equal(states[-1]["qdot"][:, -1], np.array((0, 0, 0)))

    # cyclic continuity (between phase 3 and phase 0)
    np.testing.assert_almost_equal(states[-1]["q"][:, -1], states[0]["q"][:, 0])

    # Continuity between phase 0 and phase 1
    np.testing.assert_almost_equal(states[0]["q"][:, -1], states[1]["q"][:, 0])

    # initial and final controls
    np.testing.assert_almost_equal(controls[0]["tau"][:, 0], np.array((0.73170732, 12.71705188, -0.0928732)))
    np.testing.assert_almost_equal(controls[-1]["tau"][:, -1], np.array((0.11614402, 8.70686126, 1.05599166)))

    # simulate
    with pytest.raises(
        RuntimeError,
        match=re.escape(
            "Phase transition must have the same number of states (3) when integrating with Shooting.SINGLE. "
            "If it is not possible, please integrate with Shooting.SINGLE_DISCONTINUOUS_PHASE."
        ),
    ):
        TestUtils.simulate(sol)

    # detailed cost values
    np.testing.assert_almost_equal(sol.detailed_cost[0]["cost_value_weighted"], 14769.760808687663)
    np.testing.assert_almost_equal(sol.detailed_cost[1]["cost_value_weighted"], 38218.35341602849)
    np.testing.assert_almost_equal(sol.detailed_cost[2]["cost_value_weighted"], 34514.48724963841)
    np.testing.assert_almost_equal(sol.detailed_cost[3]["cost_value_weighted"], 21941.02244926652)


@pytest.mark.parametrize("phase_dynamics", [PhaseDynamics.SHARED_DURING_THE_PHASE, PhaseDynamics.ONE_PER_NODE])
@pytest.mark.parametrize("ode_solver", [OdeSolver.RK4, OdeSolver.RK8, OdeSolver.COLLOCATION])  # OdeSolver.IRK
def test_parameter_optimization(ode_solver, phase_dynamics):
    from bioptim.examples.getting_started import custom_parameters as ocp_module

    return  # TODO: Fix parameter scaling :(
    # For reducing time phase_dynamics == PhaseDynamics.ONE_PER_NODE is skipped for redundant tests
    if phase_dynamics == PhaseDynamics.ONE_PER_NODE and ode_solver in (OdeSolver.RK8, OdeSolver.COLLOCATION):
        return

    bioptim_folder = os.path.dirname(ocp_module.__file__)

    ode_solver_orig = ode_solver
    ode_solver = ode_solver()
    ocp = ocp_module.prepare_ocp(
        biorbd_model_path=bioptim_folder + "/models/pendulum.bioMod",
        final_time=1,
        n_shooting=20,
        optim_gravity=True,
        optim_mass=False,
        min_g=np.array([-1, -1, -10]),
        max_g=np.array([1, 1, -5]),
        min_m=10,
        max_m=30,
        target_g=np.array([0, 0, -9.81]),
        target_m=20,
        ode_solver=ode_solver,
        phase_dynamics=phase_dynamics,
        expand_dynamics=ode_solver_orig != OdeSolver.IRK,
    )
    sol = ocp.solve()

    # Check some of the results
    states = sol.decision_states(to_merge=SolutionMerge.NODES)
    controls = sol.decision_controls(to_merge=SolutionMerge.NODES)
    q, qdot, tau = states["q"], states["qdot"], controls["tau"]
    gravity = sol.parameters["gravity_xyz"]

    # initial and final position
    np.testing.assert_almost_equal(q[:, 0], np.array((0, 0)))
    np.testing.assert_almost_equal(q[:, -1], np.array((0, 3.14)))

    # initial and final velocities
    np.testing.assert_almost_equal(qdot[:, 0], np.array((0, 0)))
    np.testing.assert_almost_equal(qdot[:, -1], np.array((0, 0)))

    # Check objective and constraints function value
    f = np.array(sol.cost)
    g = np.array(sol.constraints)
    np.testing.assert_equal(f.shape, (1, 1))

    if isinstance(ode_solver, OdeSolver.RK4):
        np.testing.assert_equal(g.shape, (80, 1))
        np.testing.assert_almost_equal(g, np.zeros((80, 1)), decimal=6)

        np.testing.assert_almost_equal(f[0, 0], 55.29552160879171, decimal=6)

        # initial and final controls
        np.testing.assert_almost_equal(tau[:, 0], np.array((7.08951794, 0.0)))
        np.testing.assert_almost_equal(tau[:, -1], np.array((-15.21533398, 0.0)))

        # gravity parameter
        np.testing.assert_almost_equal(gravity, np.array([[0, 4.95762449e-03, -9.93171691e00]]).T)

        # detailed cost values
        cost_values_all = np.sum(cost["cost_value_weighted"] for cost in sol.detailed_cost)
        np.testing.assert_almost_equal(cost_values_all, f[0, 0])

    elif isinstance(ode_solver, OdeSolver.RK8):
        np.testing.assert_equal(g.shape, (80, 1))
        np.testing.assert_almost_equal(g, np.zeros((80, 1)), decimal=6)

        np.testing.assert_almost_equal(f[0, 0], 49.828261340026486, decimal=6)

        # initial and final controls
        np.testing.assert_almost_equal(tau[:, 0], np.array((5.82740495, 0.0)))
        np.testing.assert_almost_equal(tau[:, -1], np.array((-13.06649769, 0.0)))

        # gravity parameter
        np.testing.assert_almost_equal(gravity, np.array([[0, 5.19787253e-03, -9.84722491e00]]).T)

        # detailed cost values
        cost_values_all = np.sum(sol.detailed_cost[i]["cost_value_weighted"] for i in range(len(sol.detailed_cost)))
        np.testing.assert_almost_equal(cost_values_all, f[0, 0])

    else:
        np.testing.assert_equal(g.shape, (400, 1))
        np.testing.assert_almost_equal(g, np.zeros((400, 1)), decimal=6)

        np.testing.assert_almost_equal(f[0, 0], 100.59286910162214, decimal=6)

        # initial and final controls
        np.testing.assert_almost_equal(tau[:, 0], np.array((-0.23081842, 0.0)))
        np.testing.assert_almost_equal(tau[:, -1], np.array((-26.01316438, 0.0)))

        # gravity parameter
        np.testing.assert_almost_equal(gravity, np.array([[0, 6.82939855e-03, -1.00000000e01]]).T)

        # detailed cost values
        cost_values_all = np.sum(sol.detailed_cost[i]["cost_value_weighted"] for i in range(len(sol.detailed_cost)))
        np.testing.assert_almost_equal(cost_values_all, f[0, 0])

    # simulate
    TestUtils.simulate(sol, decimal_value=6)

    # Test warm starting
    TestUtils.assert_warm_start(ocp, sol)


@pytest.mark.parametrize("phase_dynamics", [PhaseDynamics.SHARED_DURING_THE_PHASE, PhaseDynamics.ONE_PER_NODE])
@pytest.mark.parametrize("problem_type_custom", [True, False])
@pytest.mark.parametrize("ode_solver", [OdeSolver.RK4, OdeSolver.RK8, OdeSolver.IRK])
def test_custom_problem_type_and_dynamics(problem_type_custom, ode_solver, phase_dynamics):
    from bioptim.examples.getting_started import custom_dynamics as ocp_module

    # For reducing time phase_dynamics == PhaseDynamics.ONE_PER_NODE is skipped for redundant tests
    if phase_dynamics == PhaseDynamics.ONE_PER_NODE and ode_solver == OdeSolver.RK8:
        return

    bioptim_folder = os.path.dirname(ocp_module.__file__)

    ode_solver_orig = ode_solver
    ode_solver = ode_solver()

    ocp = ocp_module.prepare_ocp(
        biorbd_model_path=bioptim_folder + "/models/cube.bioMod",
        problem_type_custom=problem_type_custom,
        ode_solver=ode_solver,
        phase_dynamics=phase_dynamics,
        expand_dynamics=ode_solver_orig != OdeSolver.IRK,
    )
    sol = ocp.solve()

    # Check objective function value
    f = np.array(sol.cost)
    np.testing.assert_equal(f.shape, (1, 1))
    np.testing.assert_almost_equal(f[0, 0], 19767.5331257)

    # Check constraints
    g = np.array(sol.constraints)
    np.testing.assert_equal(g.shape, (186, 1))
    np.testing.assert_almost_equal(g, np.zeros((186, 1)))

    # Check some of the results
    states = sol.decision_states(to_merge=SolutionMerge.NODES)
    controls = sol.decision_controls(to_merge=SolutionMerge.NODES)
    q, qdot, tau = states["q"], states["qdot"], controls["tau"]

    # initial and final position
    np.testing.assert_almost_equal(q[:, 0], np.array((1, 0, 0)))
    np.testing.assert_almost_equal(q[:, -1], np.array((2, 0, 1.57)))

    # initial and final velocities
    np.testing.assert_almost_equal(qdot[:, 0], np.array((0, 0, 0)))
    np.testing.assert_almost_equal(qdot[:, -1], np.array((0, 0, 0)))

    # initial and final controls
    np.testing.assert_almost_equal(tau[:, 0], np.array((1.4516129, 9.81, 2.27903226)))
    np.testing.assert_almost_equal(tau[:, -1], np.array((-1.45161291, 9.81, -2.27903226)))

    # detailed cost values
    np.testing.assert_almost_equal(sol.detailed_cost[0]["cost_value_weighted"], 19767.533125695227)


@pytest.mark.parametrize("ode_solver", [OdeSolver.RK4, OdeSolver.RK8, OdeSolver.IRK])
def test_example_external_forces(ode_solver):
    from bioptim.examples.getting_started import example_external_forces as ocp_module

    bioptim_folder = os.path.dirname(ocp_module.__file__)

    ode_solver_orig = ode_solver
    ode_solver = ode_solver()

    ocp = ocp_module.prepare_ocp(
        biorbd_model_path=bioptim_folder + "/models/cube_with_forces.bioMod",
        ode_solver=ode_solver,
        expand_dynamics=ode_solver_orig != OdeSolver.IRK,
    )
    sol = ocp.solve()

    # Check objective function value
    f = np.array(sol.cost)
    np.testing.assert_equal(f.shape, (1, 1))
    np.testing.assert_almost_equal(f[0, 0], 7067.851604540213)

    # Check constraints
    g = np.array(sol.constraints)
    np.testing.assert_equal(g.shape, (246, 1))
    np.testing.assert_almost_equal(g, np.zeros((246, 1)))

    # Check some of the results
    states = sol.decision_states(to_merge=SolutionMerge.NODES)
    controls = sol.decision_controls(to_merge=SolutionMerge.NODES)
    q, qdot, tau = states["q"], states["qdot"], controls["tau"]

    # initial and final controls
    np.testing.assert_almost_equal(tau[:, 0], np.array([2.0377671e-09, 6.9841937e00, 4.3690494e-19, 0]))
    np.testing.assert_almost_equal(tau[:, 10], np.array([-8.2313903e-10, 6.2433705e00, 1.5403878e-17, 0]))
    np.testing.assert_almost_equal(tau[:, 20], np.array([-6.7256342e-10, 5.5025474e00, 1.3602434e-17, 0]))
    np.testing.assert_almost_equal(tau[:, -1], np.array([2.0377715e-09, 4.8358065e00, 3.7533411e-19, 0]))

    if isinstance(ode_solver, OdeSolver.IRK):
        # initial and final position
        np.testing.assert_almost_equal(q[:, 0], np.array((0, 0, 0, 0)), decimal=5)
        np.testing.assert_almost_equal(q[:, -1], np.array((0, 2, 0, 0)), decimal=5)

        # initial and final velocities
        np.testing.assert_almost_equal(qdot[:, 0], np.array((0, 0, 0, 0)), decimal=5)
        np.testing.assert_almost_equal(qdot[:, -1], np.array((0, 0, 0, 0)), decimal=5)

        # detailed cost values
        np.testing.assert_almost_equal(sol.detailed_cost[0]["cost_value_weighted"], 7067.851604540213)
    else:
        # initial and final position
        np.testing.assert_almost_equal(q[:, 0], np.array([-4.6916756e-15, 6.9977394e-16, -1.6087563e-06, 0]), decimal=5)
        np.testing.assert_almost_equal(q[:, -1], np.array([-4.6917018e-15, 2.0000000e00, 1.6091612e-06, 0]), decimal=5)

        # initial and final velocities
        np.testing.assert_almost_equal(qdot[:, 0], np.array([0, 0, 1.60839825e-06, 0]), decimal=5)
        np.testing.assert_almost_equal(qdot[:, -1], np.array([0, 0, 1.6094277e-06, 0]), decimal=5)

        # detailed cost values
        np.testing.assert_almost_equal(sol.detailed_cost[0]["cost_value_weighted"], 7067.851604540213)

    # simulate
    TestUtils.simulate(sol)


@pytest.mark.parametrize("phase_dynamics", [PhaseDynamics.SHARED_DURING_THE_PHASE, PhaseDynamics.ONE_PER_NODE])
@pytest.mark.parametrize("ode_solver_type", [OdeSolver.RK4, OdeSolver.RK8, OdeSolver.IRK, OdeSolver.COLLOCATION])
def test_example_multiphase(ode_solver_type, phase_dynamics):
    from bioptim.examples.getting_started import example_multiphase as ocp_module

    # For reducing time phase_dynamics == PhaseDynamics.ONE_PER_NODE is skipped for redundant tests
    if phase_dynamics == PhaseDynamics.ONE_PER_NODE and ode_solver_type in [OdeSolver.RK8, OdeSolver.COLLOCATION]:
        return

    bioptim_folder = os.path.dirname(ocp_module.__file__)

    ode_solver = ode_solver_type()
    ocp = ocp_module.prepare_ocp(
        biorbd_model_path=bioptim_folder + "/models/cube.bioMod",
        ode_solver=ode_solver,
        phase_dynamics=phase_dynamics,
        expand_dynamics=ode_solver_type != OdeSolver.IRK,
    )
    sol = ocp.solve()

    # Check objective function value
    f = np.array(sol.cost)
    np.testing.assert_equal(f.shape, (1, 1))
    np.testing.assert_almost_equal(f[0, 0], 106088.01707867868)

    # Check constraints
    g = np.array(sol.constraints)
    if ode_solver.is_direct_collocation:
        np.testing.assert_equal(g.shape, (2124, 1))
        np.testing.assert_almost_equal(g, np.zeros((2124, 1)))
    else:
        np.testing.assert_equal(g.shape, (444, 1))
        np.testing.assert_almost_equal(g, np.zeros((444, 1)))

    # Check some of the results
    states = sol.decision_states(to_merge=SolutionMerge.NODES)
    controls = sol.decision_controls(to_merge=SolutionMerge.NODES)

    # initial and final position
    np.testing.assert_almost_equal(states[0]["q"][:, 0], np.array((1, 0, 0)))
    np.testing.assert_almost_equal(states[0]["q"][:, -1], np.array((2, 0, 0.0078695)))
    np.testing.assert_almost_equal(states[1]["q"][:, 0], np.array((2, 0, 0.0078695)))
    np.testing.assert_almost_equal(states[1]["q"][:, -1], np.array((1, 0, 0)))
    np.testing.assert_almost_equal(states[2]["q"][:, 0], np.array((1, 0, 0)))
    np.testing.assert_almost_equal(states[2]["q"][:, -1], np.array((2, 0, 1.57)))

    # initial and final velocities
    np.testing.assert_almost_equal(states[0]["qdot"][:, 0], np.array((0, 0, 0)))
    np.testing.assert_almost_equal(states[0]["qdot"][:, -1], np.array((0, 0, 0)))
    np.testing.assert_almost_equal(states[1]["qdot"][:, 0], np.array((0, 0, 0)))
    np.testing.assert_almost_equal(states[1]["qdot"][:, -1], np.array((0, 0, 0)))
    np.testing.assert_almost_equal(states[2]["qdot"][:, 0], np.array((0, 0, 0)))
    np.testing.assert_almost_equal(states[2]["qdot"][:, -1], np.array((0, 0, 0)))

    # initial and final controls
    np.testing.assert_almost_equal(controls[0]["tau"][:, 0], np.array((1.42857142, 9.81, 0.01124212)))
    np.testing.assert_almost_equal(controls[0]["tau"][:, -1], np.array((-1.42857144, 9.81, -0.01124212)))
    np.testing.assert_almost_equal(controls[1]["tau"][:, 0], np.array((-0.22788183, 9.81, 0.01775688)))
    np.testing.assert_almost_equal(controls[1]["tau"][:, -1], np.array((0.2957136, 9.81, 0.285805)))
    np.testing.assert_almost_equal(controls[2]["tau"][:, 0], np.array((0.3078264, 9.81, 0.34001243)))
    np.testing.assert_almost_equal(controls[2]["tau"][:, -1], np.array((-0.36233407, 9.81, -0.58394606)))

    # simulate
    TestUtils.simulate(sol)

    # Test warm start
    if ode_solver_type == OdeSolver.COLLOCATION:
        # We don't have test value for this one
        return

    TestUtils.assert_warm_start(ocp, sol)

    # detailed cost values
    np.testing.assert_almost_equal(sol.detailed_cost[0]["cost_value_weighted"], 19397.605252449728)
    np.testing.assert_almost_equal(sol.detailed_cost[1]["cost_value_weighted"], 0.30851703399819436)
    np.testing.assert_almost_equal(sol.detailed_cost[2]["cost_value_weighted"], 48129.27750487157)
    np.testing.assert_almost_equal(sol.detailed_cost[3]["cost_value_weighted"], 38560.82580432337)


@pytest.mark.parametrize("expand_dynamics", [True, False])
@pytest.mark.parametrize("phase_dynamics", [PhaseDynamics.SHARED_DURING_THE_PHASE, PhaseDynamics.ONE_PER_NODE])
@pytest.mark.parametrize("ode_solver", [OdeSolver.RK4, OdeSolver.IRK])
def test_contact_forces_inequality_greater_than_constraint(ode_solver, phase_dynamics, expand_dynamics):
    from bioptim.examples.getting_started import example_inequality_constraint as ocp_module

    bioptim_folder = os.path.dirname(ocp_module.__file__)

    min_bound = 50

    if not expand_dynamics and ode_solver != OdeSolver.IRK:
        # There is no point testing that
        return
    if expand_dynamics == PhaseDynamics.SHARED_DURING_THE_PHASE and ode_solver == OdeSolver.IRK:
        with pytest.raises(RuntimeError):
            ocp_module.prepare_ocp(
                biorbd_model_path=bioptim_folder + "/models/2segments_4dof_2contacts.bioMod",
                phase_time=0.1,
                n_shooting=10,
                min_bound=min_bound,
                max_bound=np.inf,
                mu=0.2,
                ode_solver=ode_solver(),
                phase_dynamics=phase_dynamics,
                expand_dynamics=expand_dynamics,
            )
        return

    ocp = ocp_module.prepare_ocp(
        biorbd_model_path=bioptim_folder + "/models/2segments_4dof_2contacts.bioMod",
        phase_time=0.1,
        n_shooting=10,
        min_bound=min_bound,
        max_bound=np.inf,
        mu=0.2,
        ode_solver=ode_solver(),
        phase_dynamics=phase_dynamics,
        expand_dynamics=expand_dynamics,
    )
    sol = ocp.solve()

    # Check objective function value
    f = np.array(sol.cost)
    np.testing.assert_equal(f.shape, (1, 1))
    np.testing.assert_almost_equal(f[0, 0], 0.19216241950659246)

    # Check constraints
    g = np.array(sol.constraints)
    np.testing.assert_equal(g.shape, (120, 1))
    np.testing.assert_almost_equal(g[:80], np.zeros((80, 1)))
    np.testing.assert_array_less(-g[80:100], -min_bound)

    # Check some of the results
    states = sol.decision_states(to_merge=SolutionMerge.NODES)
    controls = sol.decision_controls(to_merge=SolutionMerge.NODES)
    q, qdot, tau = states["q"], states["qdot"], controls["tau"]

    # initial and final position
    np.testing.assert_almost_equal(q[:, 0], np.array((0.0, 0.0, -0.75, 0.75)))
    np.testing.assert_almost_equal(q[:, -1], np.array((-0.027221, 0.02358599, -0.67794882, 0.67794882)))
    # initial and final velocities
    np.testing.assert_almost_equal(qdot[:, 0], np.array((0, 0, 0, 0)))
    np.testing.assert_almost_equal(qdot[:, -1], np.array((-0.53979971, 0.43468705, 1.38612634, -1.38612634)))
    # initial and final controls
    np.testing.assert_almost_equal(tau[:, 0], np.array((-33.50557304)))
    np.testing.assert_almost_equal(tau[:, -1], np.array((-29.43209257)))

    # simulate
    TestUtils.simulate(sol)

    # detailed cost values
    np.testing.assert_almost_equal(sol.detailed_cost[0]["cost_value_weighted"], 0.19216241950659244)


@pytest.mark.parametrize("ode_solver", [OdeSolver.RK4, OdeSolver.IRK])
def test_contact_forces_inequality_lesser_than_constraint(ode_solver):
    from bioptim.examples.getting_started import example_inequality_constraint as ocp_module

    bioptim_folder = os.path.dirname(ocp_module.__file__)

    max_bound = 75
    ocp = ocp_module.prepare_ocp(
        biorbd_model_path=bioptim_folder + "/models/2segments_4dof_2contacts.bioMod",
        phase_time=0.1,
        n_shooting=10,
        min_bound=-np.inf,
        max_bound=max_bound,
        mu=0.2,
        ode_solver=ode_solver(),
        expand_dynamics=ode_solver != OdeSolver.IRK,
    )
    sol = ocp.solve()

    # Check objective function value
    f = np.array(sol.cost)
    np.testing.assert_equal(f.shape, (1, 1))
    np.testing.assert_almost_equal(f[0, 0], 0.2005516965424669)

    # Check constraints
    g = np.array(sol.constraints)
    np.testing.assert_equal(g.shape, (120, 1))
    np.testing.assert_almost_equal(g[:80], np.zeros((80, 1)))
    np.testing.assert_array_less(g[80:100], max_bound)

    # Check some of the results
    states = sol.decision_states(to_merge=SolutionMerge.NODES)
    controls = sol.decision_controls(to_merge=SolutionMerge.NODES)
    q, qdot, tau = states["q"], states["qdot"], controls["tau"]

    np.testing.assert_almost_equal(q[:, 0], np.array((0.0, 0.0, -0.75, 0.75)))
    np.testing.assert_almost_equal(q[:, -1], np.array((-0.00902682, 0.00820596, -0.72560094, 0.72560094)))

    # initial and final velocities
    np.testing.assert_almost_equal(qdot[:, 0], np.array((0, 0, 0, 0)))
    np.testing.assert_almost_equal(qdot[:, -1], np.array((-0.18616011, 0.16512913, 0.49768751, -0.49768751)))
    # initial and final controls
    np.testing.assert_almost_equal(tau[:, 0], np.array((-24.36593641)))
    np.testing.assert_almost_equal(tau[:, -1], np.array((-24.36125297)))

    # simulate
    TestUtils.simulate(sol)

    # detailed cost values
    np.testing.assert_almost_equal(sol.detailed_cost[0]["cost_value_weighted"], 0.2005516965424669)


@pytest.mark.parametrize("phase_dynamics", [PhaseDynamics.SHARED_DURING_THE_PHASE, PhaseDynamics.ONE_PER_NODE])
@pytest.mark.parametrize("ode_solver", [OdeSolver.RK4, OdeSolver.RK8])  # use_SX and IRK are not compatible
def test_multinode_objective(ode_solver, phase_dynamics):
    from bioptim.examples.getting_started import example_multinode_objective as ocp_module

    bioptim_folder = os.path.dirname(ocp_module.__file__)

    ode_solver = ode_solver()

    n_shooting = 20
    if phase_dynamics == PhaseDynamics.SHARED_DURING_THE_PHASE:
        with pytest.raises(
            ValueError,
            match=(
                "Valid values for setting the cx is 0, 1 or 2. If you reach this error message, "
                "you probably tried to add more penalties than available in a multinode constraint. "
                "You can try to split the constraints into more penalties or use "
                "phase_dynamics=PhaseDynamics.ONE_PER_NODE"
            ),
        ):
            ocp = ocp_module.prepare_ocp(
                biorbd_model_path=bioptim_folder + "/models/pendulum.bioMod",
                n_shooting=n_shooting,
                final_time=1,
                ode_solver=ode_solver,
                phase_dynamics=phase_dynamics,
                expand_dynamics=True,
            )
        return

    ocp = ocp_module.prepare_ocp(
        biorbd_model_path=bioptim_folder + "/models/pendulum.bioMod",
        n_shooting=n_shooting,
        final_time=1,
        ode_solver=ode_solver,
        phase_dynamics=phase_dynamics,
        expand_dynamics=True,
    )
    sol = ocp.solve()
    sol.print_cost()

    # Check some of the results
    states = sol.decision_states(to_merge=SolutionMerge.NODES)
    controls = sol.decision_controls(to_merge=SolutionMerge.NODES)

    # initial and final position
    np.testing.assert_almost_equal(states["q"][:, 0], np.array([0.0, 0.0]))
    np.testing.assert_almost_equal(states["q"][:, -1], np.array([0.0, 3.14]))
    # initial and final velocities
    np.testing.assert_almost_equal(states["qdot"][:, 0], np.array([0.0, 0.0]))
    np.testing.assert_almost_equal(states["qdot"][:, -1], np.array([0.0, 0.0]))

    if isinstance(ode_solver, OdeSolver.RK4):
        # Check objective function value
        f = np.array(sol.cost)
        np.testing.assert_equal(f.shape, (1, 1))
        np.testing.assert_almost_equal(f[0, 0], 488.05375155958615)

        # Check constraints
        g = np.array(sol.constraints)
        np.testing.assert_equal(g.shape, (80, 1))
        np.testing.assert_almost_equal(g, np.zeros((80, 1)))

        # initial and final controls
        np.testing.assert_almost_equal(controls["tau"][:, 0], np.array([6.49295131, 0.0]))
        np.testing.assert_almost_equal(controls["tau"][:, -1], np.array([-14.26800861, 0.0]))

    elif isinstance(ode_solver, OdeSolver.RK8):
        # Check objective function value
        f = np.array(sol.cost)
        np.testing.assert_equal(f.shape, (1, 1))
        np.testing.assert_almost_equal(f[0, 0], 475.44403901331214)

        # Check constraints
        g = np.array(sol.constraints)
        np.testing.assert_equal(g.shape, (80, 1))
        np.testing.assert_almost_equal(g, np.zeros((80, 1)))

        # initial and final controls
        np.testing.assert_almost_equal(controls["tau"][:, 0], np.array([5.84195684, 0.0]))
        np.testing.assert_almost_equal(controls["tau"][:, -1], np.array([-13.1269555, 0.0]))

    # Check that the output is what we expect
    weight = 10
    target = []
    fun = ocp.nlp[0].J_internal[0].weighted_function
    dt = sol.t_span[0][-1]
    t_out = []
    x_out = np.ndarray((0, 1))
    u_out = np.ndarray((0, 1))
    p_out = []
    s_out = []
    for i in range(n_shooting):
        x_out = np.vstack((x_out, np.concatenate([states[key][:, i] for key in states.keys()])[:, np.newaxis]))
        if i == n_shooting:
            u_out = np.vstack((u_out, []))
        else:
            u_out = np.vstack((u_out, np.concatenate([controls[key][:, i] for key in controls.keys()])[:, np.newaxis]))

    # Note that dt=1, because the multi-node objectives are treated as mayer terms
    out = fun[0](t_out, dt, x_out, u_out, p_out, s_out, weight, target)
    out_expected = sum2(sum1(controls["tau"] ** 2)) * dt * weight
    np.testing.assert_almost_equal(out, out_expected)


@pytest.mark.parametrize("node", [*Node, 0, 3])
def test_multinode_constraints_wrong_nodes(node):
    multinode_constraints = MultinodeConstraintList()

    if node in (Node.START, Node.MID, Node.PENULTIMATE, Node.END) or isinstance(node, int):
        multinode_constraints.add(
            MultinodeConstraintFcn.STATES_EQUALITY, nodes_phase=(0, 0), nodes=(Node.START, node), key="all"
        )
        with pytest.raises(ValueError, match=re.escape("Each of the nodes must have a corresponding nodes_phase")):
            multinode_constraints.add(
                MultinodeConstraintFcn.STATES_EQUALITY, nodes_phase=(0,), nodes=(Node.START, node), key="all"
            )
    else:
        with pytest.raises(
            ValueError,
            match=re.escape(
                "Multinode penalties only works with Node.START, Node.MID, Node.PENULTIMATE, "
                "Node.END or a node index (int)."
            ),
        ):
            multinode_constraints.add(
                MultinodeConstraintFcn.STATES_EQUALITY, nodes_phase=(0, 0), nodes=(Node.START, node), key="all"
            )


@pytest.mark.parametrize("phase_dynamics", [PhaseDynamics.SHARED_DURING_THE_PHASE, PhaseDynamics.ONE_PER_NODE])
@pytest.mark.parametrize("too_much_constraints", [True, False])
@pytest.mark.parametrize("ode_solver", [OdeSolver.RK4, OdeSolver.IRK])
def test_multinode_constraints_too_much_constraints(ode_solver, too_much_constraints, phase_dynamics):
    from bioptim.examples.getting_started import example_multinode_constraints as ocp_module

    bioptim_folder = os.path.dirname(ocp_module.__file__)

    ode_solver_obj = ode_solver
    ode_solver = ode_solver()
    if phase_dynamics == PhaseDynamics.SHARED_DURING_THE_PHASE and too_much_constraints:
        with pytest.raises(
            ValueError,
            match="Valid values for setting the cx is 0, 1 or 2. If you reach this error message, you probably tried to "
            "add more penalties than available in a multinode constraint. You can try to split the constraints "
            "into more penalties or use phase_dynamics=PhaseDynamics.ONE_PER_NODE",
        ):
            ocp_module.prepare_ocp(
                biorbd_model_path=bioptim_folder + "/models/cube.bioMod",
                n_shootings=(8, 8, 8),
                ode_solver=ode_solver,
                phase_dynamics=phase_dynamics,
                with_too_much_constraints=too_much_constraints,
                expand_dynamics=ode_solver_obj != OdeSolver.IRK,
            )
    else:
        ocp_module.prepare_ocp(
            biorbd_model_path=bioptim_folder + "/models/cube.bioMod",
            n_shootings=(8, 8, 8),
            ode_solver=ode_solver,
            phase_dynamics=phase_dynamics,
            with_too_much_constraints=too_much_constraints,
            expand_dynamics=ode_solver_obj != OdeSolver.IRK,
        )


@pytest.mark.parametrize("phase_dynamics", [PhaseDynamics.SHARED_DURING_THE_PHASE, PhaseDynamics.ONE_PER_NODE])
@pytest.mark.parametrize("ode_solver", [OdeSolver.RK4, OdeSolver.RK8, OdeSolver.IRK])
def test_multinode_constraints(ode_solver, phase_dynamics):
    from bioptim.examples.getting_started import example_multinode_constraints as ocp_module

    # For reducing time phase_dynamics == PhaseDynamics.ONE_PER_NODE is skipped for redundant tests
    if phase_dynamics == PhaseDynamics.ONE_PER_NODE and ode_solver == OdeSolver.RK8:
        return

    bioptim_folder = os.path.dirname(ocp_module.__file__)

    ode_solver_orig = ode_solver
    ode_solver = ode_solver()

    ocp = ocp_module.prepare_ocp(
        biorbd_model_path=bioptim_folder + "/models/cube.bioMod",
        n_shootings=(8, 10, 8),
        ode_solver=ode_solver,
        phase_dynamics=phase_dynamics,
        expand_dynamics=ode_solver_orig != OdeSolver.IRK,
    )
    sol = ocp.solve()
    sol.print_cost()

    # Check objective function value
    f = np.array(sol.cost)
    np.testing.assert_equal(f.shape, (1, 1))
    np.testing.assert_almost_equal(f[0, 0], 106577.60874445777)

    # Check constraints
    g = np.array(sol.constraints)
    np.testing.assert_equal(g.shape, (187, 1))
    np.testing.assert_almost_equal(g, np.zeros((187, 1)))

    # Check some of the results
    states = sol.decision_states(to_merge=SolutionMerge.NODES)
    controls = sol.decision_controls(to_merge=SolutionMerge.NODES)

    # initial and final position
    np.testing.assert_almost_equal(states[0]["q"][:, 0], np.array([1.0, 0.0, 0.0]))
    np.testing.assert_almost_equal(states[-1]["q"][:, -1], np.array([2.0, 0.0, 1.57]))
    # initial and final velocities
    np.testing.assert_almost_equal(states[0]["qdot"][:, 0], np.array([0.0, 0.0, 0.0]))
    np.testing.assert_almost_equal(states[-1]["qdot"][:, -1], np.array([0.0, 0.0, 0.0]))

    # equality Node.START phase 0 and 2
    np.testing.assert_almost_equal(states[0]["q"][:, 0], states[2]["q"][:, 0])

    # initial and final controls
    np.testing.assert_almost_equal(controls[0]["tau"][:, 0], np.array([1.32977862, 9.81, 0.0]))
    np.testing.assert_almost_equal(controls[-1]["tau"][:, -1], np.array([-1.2, 9.81, -1.884]))


def test_multistart():
    from bioptim.examples.getting_started import example_multistart as ocp_module

    bioptim_folder = os.path.dirname(ocp_module.__file__)
    bio_model_path = [bioptim_folder + "/models/pendulum.bioMod"]
    final_time = [1]
    n_shooting = [5, 10]
    seed = [2, 1]
    combinatorial_parameters = {
        "bio_model_path": bio_model_path,
        "final_time": final_time,
        "n_shooting": n_shooting,
        "seed": seed,
    }
    save_folder = "./Solutions_test_folder"
    multi_start = ocp_module.prepare_multi_start(
        combinatorial_parameters=combinatorial_parameters,
        save_folder=save_folder,
    )
    multi_start.solve()

    with open(f"{save_folder}/pendulum_multi_start_random_states_5_2.pkl", "rb") as file:
        multi_start_0 = pickle.load(file)
    with open(f"{save_folder}/pendulum_multi_start_random_states_5_1.pkl", "rb") as file:
        multi_start_1 = pickle.load(file)
    with open(f"{save_folder}/pendulum_multi_start_random_states_10_2.pkl", "rb") as file:
        multi_start_2 = pickle.load(file)
    with open(f"{save_folder}/pendulum_multi_start_random_states_10_1.pkl", "rb") as file:
        multi_start_3 = pickle.load(file)

    # Delete the solutions
    shutil.rmtree(f"{save_folder}")

    np.testing.assert_almost_equal(
        np.concatenate((multi_start_0["q"], multi_start_0["qdot"])),
        np.array(
            [
                [0.0, -0.9, 0.29797487, -0.38806564, -0.47779319, 0.0],
                [0.0, 1.49880317, -2.51761362, -2.93013488, 1.52221264, 3.14],
                [0.0, 0.85313852, -19.827228, 17.92813608, 22.24092358, 0.0],
                [0.0, -26.41165363, 0.32962156, -27.31385448, -4.51620735, 0.0],
            ]
        ),
    )

    np.testing.assert_almost_equal(
        np.concatenate((multi_start_1["q"], multi_start_1["qdot"])),
        np.array(
            [
                [0.0, 1.32194696, -0.9, -0.9, -0.9, 0.0],
                [0.0, -1.94074114, -1.29725818, 0.48778547, -1.01543168, 3.14],
                [0.0, 23.75781921, -29.6951133, 10.71078955, -5.19589251, 0.0],
                [0.0, -18.96884288, 18.89633855, 29.42174252, -11.72290462, 0.0],
            ]
        ),
    )

    np.testing.assert_almost_equal(
        np.concatenate((multi_start_2["q"], multi_start_2["qdot"])),
        np.array(
            [
                [
                    0.00000000e00,
                    -9.00000000e-01,
                    2.97974867e-01,
                    -3.88065644e-01,
                    -4.77793187e-01,
                    -9.00000000e-01,
                    -9.00000000e-01,
                    7.15625798e-01,
                    -9.00000000e-01,
                    -9.00000000e-01,
                    0.00000000e00,
                ],
                [
                    0.00000000e00,
                    -4.59200384e00,
                    1.70627704e-01,
                    -3.96544560e00,
                    3.58562722e00,
                    4.44818472e00,
                    -7.24220374e-02,
                    4.35502007e00,
                    -5.28233073e00,
                    6.59243127e-02,
                    3.14000000e00,
                ],
                [
                    0.00000000e00,
                    -2.53507102e01,
                    -2.34262299e01,
                    6.07868704e00,
                    -1.72151737e01,
                    -2.46963310e01,
                    -1.75736793e01,
                    -9.43569280e00,
                    -2.02397204e00,
                    -1.87400258e01,
                    0.00000000e00,
                ],
                [
                    0.00000000e00,
                    3.29032823e-01,
                    -7.10674433e00,
                    1.84497854e01,
                    5.02681081e00,
                    -2.12184048e01,
                    1.26136419e01,
                    2.91886052e01,
                    5.25347819e-04,
                    2.44742674e01,
                    0.00000000e00,
                ],
            ]
        ),
    )

    np.testing.assert_almost_equal(
        np.concatenate((multi_start_3["q"], multi_start_3["qdot"])),
        np.array(
            [
                [0.0, 1.32194696, -0.9, -0.9, -0.9, -0.9, -0.9, -0.92663564, -0.61939515, 0.2329004, 0.0],
                [
                    0.0,
                    -3.71396256,
                    4.75156384,
                    -5.93902266,
                    2.14215791,
                    -1.0391785,
                    0.73751814,
                    -4.51903101,
                    -3.79376858,
                    3.77926771,
                    3.14,
                ],
                [
                    0.0,
                    12.08398633,
                    23.64922791,
                    24.7938679,
                    -26.07244114,
                    -28.96204213,
                    -20.74516657,
                    23.75939422,
                    -25.23661272,
                    -4.95695411,
                    0.0,
                ],
                [
                    0.0,
                    12.05599463,
                    -11.59149477,
                    11.71819889,
                    21.02515105,
                    -30.26684018,
                    15.71703084,
                    30.71604811,
                    15.59270793,
                    -13.79511083,
                    0.0,
                ],
            ]
        ),
    )

    combinatorial_parameters = {
        "bio_model_path": bio_model_path,
        "final_time": final_time,
        "n_shooting": n_shooting,
        "seed": seed,
    }
    with pytest.raises(ValueError, match="save_folder must be an str"):
        ocp_module.prepare_multi_start(
            combinatorial_parameters=combinatorial_parameters,
            save_folder=5,
        )

    with pytest.raises(ValueError, match="combinatorial_parameters must be a dictionary"):
        ocp_module.prepare_multi_start(
            combinatorial_parameters=[combinatorial_parameters],
            save_folder=save_folder,
        )
    # Delete the solutions
    shutil.rmtree(f"{save_folder}")


@pytest.mark.parametrize("phase_dynamics", [PhaseDynamics.SHARED_DURING_THE_PHASE, PhaseDynamics.ONE_PER_NODE])
def test_example_variable_scaling(phase_dynamics):
    from bioptim.examples.getting_started import example_variable_scaling as ocp_module

    bioptim_folder = os.path.dirname(ocp_module.__file__)

    ocp = ocp_module.prepare_ocp(
        biorbd_model_path=bioptim_folder + "/models/pendulum.bioMod",
        final_time=1 / 10,
        n_shooting=30,
        phase_dynamics=phase_dynamics,
        expand_dynamics=True,
    )
    sol = ocp.solve()

    # Check objective function value
    f = np.array(sol.cost)
    np.testing.assert_equal(f.shape, (1, 1))
    np.testing.assert_almost_equal(f[0, 0], 31609.83406760166)

    # Check constraints
    g = np.array(sol.constraints)
    np.testing.assert_equal(g.shape, (120, 1))
    np.testing.assert_almost_equal(g, np.zeros((120, 1)))

    # Check some of the results
    states = sol.decision_states(to_merge=SolutionMerge.NODES)
    controls = sol.decision_controls(to_merge=SolutionMerge.NODES)
    q, qdot, tau = states["q"], states["qdot"], controls["tau"]

    # initial and final position
    np.testing.assert_almost_equal(q[:, 0], np.array([0.0, 0.0]))
    np.testing.assert_almost_equal(q[:, -1], np.array([0.0, 3.14]))
    # initial and final velocities
    np.testing.assert_almost_equal(qdot[:, 0], np.array([0.0, 0.0]))
    np.testing.assert_almost_equal(qdot[:, -1], np.array([0.0, 0.0]))

    # initial and final controls
    np.testing.assert_almost_equal(tau[:, 0], np.array([-1000.00000999, 0.0]))
    np.testing.assert_almost_equal(tau[:, -1], np.array([-1000.00000999, 0.0]))<|MERGE_RESOLUTION|>--- conflicted
+++ resolved
@@ -18,11 +18,8 @@
     Node,
     ControlType,
     PhaseDynamics,
-<<<<<<< HEAD
+    SolutionMerge,
     __version__,
-=======
-    SolutionMerge,
->>>>>>> d853a5e4
 )
 
 from tests.utils import TestUtils
