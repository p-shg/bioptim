--- conflicted
+++ resolved
@@ -1629,15 +1629,10 @@
 `Bioptim` has therefore implemented some other types of controls.
 
 The accepted values are:
-<<<<<<< HEAD
-- CONSTANT: The controls remain constant over the interval. The number of control is therefore equals to the number of shooting point
-- LINEAR_CONTINUOUS: The controls are linearly interpolated over the interval. Since they are continuous, the end of an interval corresponds to the beginning of the next. There is therefore number of shooting point + 1 controls.
+- CONSTANT: The controls remain constant over the interval. The number of control is therefore equals to the number of shooting points.
+- LINEAR_CONTINUOUS: The controls are linearly interpolated over the interval. Since they are continuous, the end of an interval corresponds to the beginning of the next. The number of controls equals to the number of shooting point + 1 control.
 - CONSTANT_WITH_LAST_NODE: The controls remain constant over the interval. The number of control is therefore equals to the number of shooting point + 1 controls. (Note that the last control has no effect on the states so it should be constrained. This type of control is useful when you want the instantaneous slope of the states at the last node)
 - NONE: The problem has no controls. (It is useful if the system is driven by parameters)
-=======
-- CONSTANT: The controls remain constant over the interval. The number of control is, therefore, equal to the number of shooting points.
-- LINEAR_CONTINUOUS: The controls are linearly interpolated over the interval. Since they are continuous, the end of an interval corresponds to the beginning of the next. The number of control equals the number shooting point + 1.
->>>>>>> c2172556
 
 ### Enum: PlotType
 When adding a plot, it is possible to change the aspect of it.
